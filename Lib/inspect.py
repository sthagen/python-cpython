--- conflicted
+++ resolved
@@ -550,13 +550,8 @@
 
     file = getfile(object)
     sourcefile = getsourcefile(object)
-<<<<<<< HEAD
-    if not sourcefile and file[0] + file[-1] != '<>':
+    if not sourcefile and file[:1] + file[-1:] != '<>':
         raise OSError('source code not available')
-=======
-    if not sourcefile and file[:1] + file[-1:] != '<>':
-        raise IOError('source code not available')
->>>>>>> 1b145927
     file = sourcefile if sourcefile else file
 
     module = getmodule(object, file)
