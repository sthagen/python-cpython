"""Supporting definitions for the Python regression tests."""

if __name__ != 'test.support':
    raise ImportError('support must be imported from the test package')

import contextlib
import errno
import functools
import gc
import socket
import sys
import os
import platform
import shutil
import warnings
import unittest
import importlib
import collections
import re
import subprocess
import imp
import time
import sysconfig
import logging.handlers

try:
    import _thread
except ImportError:
    _thread = None

__all__ = [
    "Error", "TestFailed", "ResourceDenied", "import_module",
    "verbose", "use_resources", "max_memuse", "record_original_stdout",
    "get_original_stdout", "unload", "unlink", "rmtree", "forget",
    "is_resource_enabled", "requires", "find_unused_port", "bind_port",
    "fcmp", "is_jython", "TESTFN", "HOST", "FUZZ", "SAVEDCWD", "temp_cwd",
    "findfile", "sortdict", "check_syntax_error", "open_urlresource",
    "check_warnings", "CleanImport", "EnvironmentVarGuard",
    "TransientResource", "captured_output", "captured_stdout",
    "time_out", "socket_peer_reset", "ioerror_peer_reset",
    "run_with_locale", 'temp_umask', "transient_internet",
    "set_memlimit", "bigmemtest", "bigaddrspacetest", "BasicTestRunner",
    "run_unittest", "run_doctest", "threading_setup", "threading_cleanup",
    "reap_children", "cpython_only", "check_impl_detail", "get_attribute",
    "swap_item", "swap_attr", "requires_IEEE_754",
    "TestHandler", "Matcher", "can_symlink", "skip_unless_symlink"]


class Error(Exception):
    """Base class for regression test exceptions."""

class TestFailed(Error):
    """Test failed."""

class ResourceDenied(unittest.SkipTest):
    """Test skipped because it requested a disallowed resource.

    This is raised when a test calls requires() for a resource that
    has not be enabled.  It is used to distinguish between expected
    and unexpected skips.
    """

@contextlib.contextmanager
def _ignore_deprecated_imports(ignore=True):
    """Context manager to suppress package and module deprecation
    warnings when importing them.

    If ignore is False, this context manager has no effect."""
    if ignore:
        with warnings.catch_warnings():
            warnings.filterwarnings("ignore", ".+ (module|package)",
                                    DeprecationWarning)
            yield
    else:
        yield


def import_module(name, deprecated=False):
    """Import and return the module to be tested, raising SkipTest if
    it is not available.

    If deprecated is True, any module or package deprecation messages
    will be suppressed."""
    with _ignore_deprecated_imports(deprecated):
        try:
            return importlib.import_module(name)
        except ImportError as msg:
            raise unittest.SkipTest(str(msg))


def _save_and_remove_module(name, orig_modules):
    """Helper function to save and remove a module from sys.modules

       Return value is True if the module was in sys.modules and
       False otherwise."""
    saved = True
    try:
        orig_modules[name] = sys.modules[name]
    except KeyError:
        saved = False
    else:
        del sys.modules[name]
    return saved


def _save_and_block_module(name, orig_modules):
    """Helper function to save and block a module in sys.modules

       Return value is True if the module was in sys.modules and
       False otherwise."""
    saved = True
    try:
        orig_modules[name] = sys.modules[name]
    except KeyError:
        saved = False
    sys.modules[name] = None
    return saved


def import_fresh_module(name, fresh=(), blocked=(), deprecated=False):
    """Imports and returns a module, deliberately bypassing the sys.modules cache
    and importing a fresh copy of the module. Once the import is complete,
    the sys.modules cache is restored to its original state.

    Modules named in fresh are also imported anew if needed by the import.

    Importing of modules named in blocked is prevented while the fresh import
    takes place.

    If deprecated is True, any module or package deprecation messages
    will be suppressed."""
    # NOTE: test_heapq and test_warnings include extra sanity checks to make
    # sure that this utility function is working as expected
    with _ignore_deprecated_imports(deprecated):
        # Keep track of modules saved for later restoration as well
        # as those which just need a blocking entry removed
        orig_modules = {}
        names_to_remove = []
        _save_and_remove_module(name, orig_modules)
        try:
            for fresh_name in fresh:
                _save_and_remove_module(fresh_name, orig_modules)
            for blocked_name in blocked:
                if not _save_and_block_module(blocked_name, orig_modules):
                    names_to_remove.append(blocked_name)
            fresh_module = importlib.import_module(name)
        finally:
            for orig_name, module in orig_modules.items():
                sys.modules[orig_name] = module
            for name_to_remove in names_to_remove:
                del sys.modules[name_to_remove]
        return fresh_module


def get_attribute(obj, name):
    """Get an attribute, raising SkipTest if AttributeError is raised."""
    try:
        attribute = getattr(obj, name)
    except AttributeError:
        raise unittest.SkipTest("module %s has no attribute %s" % (
            obj.__name__, name))
    else:
        return attribute

verbose = 1              # Flag set to 0 by regrtest.py
use_resources = None     # Flag set to [] by regrtest.py
max_memuse = 0           # Disable bigmem tests (they will still be run with
                         # small sizes, to make sure they work.)
real_max_memuse = 0

# _original_stdout is meant to hold stdout at the time regrtest began.
# This may be "the real" stdout, or IDLE's emulation of stdout, or whatever.
# The point is to have some flavor of stdout the user can actually see.
_original_stdout = None
def record_original_stdout(stdout):
    global _original_stdout
    _original_stdout = stdout

def get_original_stdout():
    return _original_stdout or sys.stdout

def unload(name):
    try:
        del sys.modules[name]
    except KeyError:
        pass

def unlink(filename):
    try:
        os.unlink(filename)
    except OSError as error:
        # The filename need not exist.
        if error.errno not in (errno.ENOENT, errno.ENOTDIR):
            raise

def rmtree(path):
    try:
        shutil.rmtree(path)
    except OSError as error:
        # Unix returns ENOENT, Windows returns ESRCH.
        if error.errno not in (errno.ENOENT, errno.ESRCH):
            raise

def make_legacy_pyc(source):
    """Move a PEP 3147 pyc/pyo file to its legacy pyc/pyo location.

    The choice of .pyc or .pyo extension is done based on the __debug__ flag
    value.

    :param source: The file system path to the source file.  The source file
        does not need to exist, however the PEP 3147 pyc file must exist.
    :return: The file system path to the legacy pyc file.
    """
    pyc_file = imp.cache_from_source(source)
    up_one = os.path.dirname(os.path.abspath(source))
    legacy_pyc = os.path.join(up_one, source + ('c' if __debug__ else 'o'))
    os.rename(pyc_file, legacy_pyc)
    return legacy_pyc

def forget(modname):
    """'Forget' a module was ever imported.

    This removes the module from sys.modules and deletes any PEP 3147 or
    legacy .pyc and .pyo files.
    """
    unload(modname)
    for dirname in sys.path:
        source = os.path.join(dirname, modname + '.py')
        # It doesn't matter if they exist or not, unlink all possible
        # combinations of PEP 3147 and legacy pyc and pyo files.
        unlink(source + 'c')
        unlink(source + 'o')
        unlink(imp.cache_from_source(source, debug_override=True))
        unlink(imp.cache_from_source(source, debug_override=False))

# On some platforms, should not run gui test even if it is allowed
# in `use_resources'.
if sys.platform.startswith('win'):
    import ctypes
    import ctypes.wintypes
    def _is_gui_available():
        UOI_FLAGS = 1
        WSF_VISIBLE = 0x0001
        class USEROBJECTFLAGS(ctypes.Structure):
            _fields_ = [("fInherit", ctypes.wintypes.BOOL),
                        ("fReserved", ctypes.wintypes.BOOL),
                        ("dwFlags", ctypes.wintypes.DWORD)]
        dll = ctypes.windll.user32
        h = dll.GetProcessWindowStation()
        if not h:
            raise ctypes.WinError()
        uof = USEROBJECTFLAGS()
        needed = ctypes.wintypes.DWORD()
        res = dll.GetUserObjectInformationW(h,
            UOI_FLAGS,
            ctypes.byref(uof),
            ctypes.sizeof(uof),
            ctypes.byref(needed))
        if not res:
            raise ctypes.WinError()
        return bool(uof.dwFlags & WSF_VISIBLE)
else:
    def _is_gui_available():
        return True

def is_resource_enabled(resource):
    """Test whether a resource is enabled.  Known resources are set by
    regrtest.py."""
    return use_resources is not None and resource in use_resources

def requires(resource, msg=None):
    """Raise ResourceDenied if the specified resource is not available.

    If the caller's module is __main__ then automatically return True.  The
    possibility of False being returned occurs when regrtest.py is
    executing.
    """
    if resource == 'gui' and not _is_gui_available():
        raise unittest.SkipTest("Cannot use the 'gui' resource")
    # see if the caller's module is __main__ - if so, treat as if
    # the resource was set
    if sys._getframe(1).f_globals.get("__name__") == "__main__":
        return
    if not is_resource_enabled(resource):
        if msg is None:
            msg = "Use of the `%s' resource not enabled" % resource
        raise ResourceDenied(msg)

HOST = 'localhost'

def find_unused_port(family=socket.AF_INET, socktype=socket.SOCK_STREAM):
    """Returns an unused port that should be suitable for binding.  This is
    achieved by creating a temporary socket with the same family and type as
    the 'sock' parameter (default is AF_INET, SOCK_STREAM), and binding it to
    the specified host address (defaults to 0.0.0.0) with the port set to 0,
    eliciting an unused ephemeral port from the OS.  The temporary socket is
    then closed and deleted, and the ephemeral port is returned.

    Either this method or bind_port() should be used for any tests where a
    server socket needs to be bound to a particular port for the duration of
    the test.  Which one to use depends on whether the calling code is creating
    a python socket, or if an unused port needs to be provided in a constructor
    or passed to an external program (i.e. the -accept argument to openssl's
    s_server mode).  Always prefer bind_port() over find_unused_port() where
    possible.  Hard coded ports should *NEVER* be used.  As soon as a server
    socket is bound to a hard coded port, the ability to run multiple instances
    of the test simultaneously on the same host is compromised, which makes the
    test a ticking time bomb in a buildbot environment. On Unix buildbots, this
    may simply manifest as a failed test, which can be recovered from without
    intervention in most cases, but on Windows, the entire python process can
    completely and utterly wedge, requiring someone to log in to the buildbot
    and manually kill the affected process.

    (This is easy to reproduce on Windows, unfortunately, and can be traced to
    the SO_REUSEADDR socket option having different semantics on Windows versus
    Unix/Linux.  On Unix, you can't have two AF_INET SOCK_STREAM sockets bind,
    listen and then accept connections on identical host/ports.  An EADDRINUSE
    socket.error will be raised at some point (depending on the platform and
    the order bind and listen were called on each socket).

    However, on Windows, if SO_REUSEADDR is set on the sockets, no EADDRINUSE
    will ever be raised when attempting to bind two identical host/ports. When
    accept() is called on each socket, the second caller's process will steal
    the port from the first caller, leaving them both in an awkwardly wedged
    state where they'll no longer respond to any signals or graceful kills, and
    must be forcibly killed via OpenProcess()/TerminateProcess().

    The solution on Windows is to use the SO_EXCLUSIVEADDRUSE socket option
    instead of SO_REUSEADDR, which effectively affords the same semantics as
    SO_REUSEADDR on Unix.  Given the propensity of Unix developers in the Open
    Source world compared to Windows ones, this is a common mistake.  A quick
    look over OpenSSL's 0.9.8g source shows that they use SO_REUSEADDR when
    openssl.exe is called with the 's_server' option, for example. See
    http://bugs.python.org/issue2550 for more info.  The following site also
    has a very thorough description about the implications of both REUSEADDR
    and EXCLUSIVEADDRUSE on Windows:
    http://msdn2.microsoft.com/en-us/library/ms740621(VS.85).aspx)

    XXX: although this approach is a vast improvement on previous attempts to
    elicit unused ports, it rests heavily on the assumption that the ephemeral
    port returned to us by the OS won't immediately be dished back out to some
    other process when we close and delete our temporary socket but before our
    calling code has a chance to bind the returned port.  We can deal with this
    issue if/when we come across it.
    """

    tempsock = socket.socket(family, socktype)
    port = bind_port(tempsock)
    tempsock.close()
    del tempsock
    return port

def bind_port(sock, host=HOST):
    """Bind the socket to a free port and return the port number.  Relies on
    ephemeral ports in order to ensure we are using an unbound port.  This is
    important as many tests may be running simultaneously, especially in a
    buildbot environment.  This method raises an exception if the sock.family
    is AF_INET and sock.type is SOCK_STREAM, *and* the socket has SO_REUSEADDR
    or SO_REUSEPORT set on it.  Tests should *never* set these socket options
    for TCP/IP sockets.  The only case for setting these options is testing
    multicasting via multiple UDP sockets.

    Additionally, if the SO_EXCLUSIVEADDRUSE socket option is available (i.e.
    on Windows), it will be set on the socket.  This will prevent anyone else
    from bind()'ing to our host/port for the duration of the test.
    """

    if sock.family == socket.AF_INET and sock.type == socket.SOCK_STREAM:
        if hasattr(socket, 'SO_REUSEADDR'):
            if sock.getsockopt(socket.SOL_SOCKET, socket.SO_REUSEADDR) == 1:
                raise TestFailed("tests should never set the SO_REUSEADDR "   \
                                 "socket option on TCP/IP sockets!")
        if hasattr(socket, 'SO_REUSEPORT'):
            if sock.getsockopt(socket.SOL_SOCKET, socket.SO_REUSEPORT) == 1:
                raise TestFailed("tests should never set the SO_REUSEPORT "   \
                                 "socket option on TCP/IP sockets!")
        if hasattr(socket, 'SO_EXCLUSIVEADDRUSE'):
            sock.setsockopt(socket.SOL_SOCKET, socket.SO_EXCLUSIVEADDRUSE, 1)

    sock.bind((host, 0))
    port = sock.getsockname()[1]
    return port

FUZZ = 1e-6

def fcmp(x, y): # fuzzy comparison function
    if isinstance(x, float) or isinstance(y, float):
        try:
            fuzz = (abs(x) + abs(y)) * FUZZ
            if abs(x-y) <= fuzz:
                return 0
        except:
            pass
    elif type(x) == type(y) and isinstance(x, (tuple, list)):
        for i in range(min(len(x), len(y))):
            outcome = fcmp(x[i], y[i])
            if outcome != 0:
                return outcome
        return (len(x) > len(y)) - (len(x) < len(y))
    return (x > y) - (x < y)

# decorator for skipping tests on non-IEEE 754 platforms
requires_IEEE_754 = unittest.skipUnless(
    float.__getformat__("double").startswith("IEEE"),
    "test requires IEEE 754 doubles")

is_jython = sys.platform.startswith('java')

# Filename used for testing
if os.name == 'java':
    # Jython disallows @ in module names
    TESTFN = '$test'
else:
    TESTFN = '@test'

# Disambiguate TESTFN for parallel testing, while letting it remain a valid
# module name.
TESTFN = "{}_{}_tmp".format(TESTFN, os.getpid())


# TESTFN_UNICODE is a non-ascii filename
TESTFN_UNICODE = TESTFN + "-\xe0\xf2\u0258\u0141\u011f"
if sys.platform == 'darwin':
    # In Mac OS X's VFS API file names are, by definition, canonically
    # decomposed Unicode, encoded using UTF-8. See QA1173:
    # http://developer.apple.com/mac/library/qa/qa2001/qa1173.html
    import unicodedata
    TESTFN_UNICODE = unicodedata.normalize('NFD', TESTFN_UNICODE)
TESTFN_ENCODING = sys.getfilesystemencoding()

# TESTFN_UNENCODABLE is a filename (str type) that should *not* be able to be
# encoded by the filesystem encoding (in strict mode). It can be None if we
# cannot generate such filename.
TESTFN_UNENCODABLE = None
if os.name in ('nt', 'ce'):
    # skip win32s (0) or Windows 9x/ME (1)
    if sys.getwindowsversion().platform >= 2:
        # Different kinds of characters from various languages to minimize the
        # probability that the whole name is encodable to MBCS (issue #9819)
        TESTFN_UNENCODABLE = TESTFN + "-\u5171\u0141\u2661\u0363\uDC80"
        try:
            TESTFN_UNENCODABLE.encode(TESTFN_ENCODING)
        except UnicodeEncodeError:
            pass
        else:
            print('WARNING: The filename %r CAN be encoded by the filesystem encoding (%s). '
                  'Unicode filename tests may not be effective'
                  % (TESTFN_UNENCODABLE, TESTFN_ENCODING))
            TESTFN_UNENCODABLE = None
# Mac OS X denies unencodable filenames (invalid utf-8)
elif sys.platform != 'darwin':
    try:
        # ascii and utf-8 cannot encode the byte 0xff
        b'\xff'.decode(TESTFN_ENCODING)
    except UnicodeDecodeError:
        # 0xff will be encoded using the surrogate character u+DCFF
        TESTFN_UNENCODABLE = TESTFN \
            + b'-\xff'.decode(TESTFN_ENCODING, 'surrogateescape')
    else:
        # File system encoding (eg. ISO-8859-* encodings) can encode
        # the byte 0xff. Skip some unicode filename tests.
        pass

# Save the initial cwd
SAVEDCWD = os.getcwd()

@contextlib.contextmanager
def temp_cwd(name='tempcwd', quiet=False, path=None):
    """
    Context manager that temporarily changes the CWD.

    An existing path may be provided as *path*, in which case this
    function makes no changes to the file system.

    Otherwise, the new CWD is created in the current directory and it's
    named *name*. If *quiet* is False (default) and it's not possible to
    create or change the CWD, an error is raised.  If it's True, only a
    warning is raised and the original CWD is used.
    """
    saved_dir = os.getcwd()
    is_temporary = False
    if path is None:
        path = name
        try:
            os.mkdir(name)
            is_temporary = True
        except OSError:
            if not quiet:
                raise
            warnings.warn('tests may fail, unable to create temp CWD ' + name,
                          RuntimeWarning, stacklevel=3)
    try:
        os.chdir(path)
    except OSError:
        if not quiet:
            raise
        warnings.warn('tests may fail, unable to change the CWD to ' + name,
                      RuntimeWarning, stacklevel=3)
    try:
        yield os.getcwd()
    finally:
        os.chdir(saved_dir)
        if is_temporary:
            rmtree(name)


@contextlib.contextmanager
def temp_umask(umask):
    """Context manager that temporarily sets the process umask."""
    oldmask = os.umask(umask)
    try:
        yield
    finally:
        os.umask(oldmask)


def findfile(file, here=__file__, subdir=None):
    """Try to find a file on sys.path and the working directory.  If it is not
    found the argument passed to the function is returned (this does not
    necessarily signal failure; could still be the legitimate path)."""
    if os.path.isabs(file):
        return file
    if subdir is not None:
        file = os.path.join(subdir, file)
    path = sys.path
    path = [os.path.dirname(here)] + path
    for dn in path:
        fn = os.path.join(dn, file)
        if os.path.exists(fn): return fn
    return file

def sortdict(dict):
    "Like repr(dict), but in sorted order."
    items = sorted(dict.items())
    reprpairs = ["%r: %r" % pair for pair in items]
    withcommas = ", ".join(reprpairs)
    return "{%s}" % withcommas

def make_bad_fd():
    """
    Create an invalid file descriptor by opening and closing a file and return
    its fd.
    """
    file = open(TESTFN, "wb")
    try:
        return file.fileno()
    finally:
        file.close()
        unlink(TESTFN)

def check_syntax_error(testcase, statement):
    testcase.assertRaises(SyntaxError, compile, statement,
                          '<test string>', 'exec')

def open_urlresource(url, *args, **kw):
    import urllib.request, urllib.parse

    check = kw.pop('check', None)

    filename = urllib.parse.urlparse(url)[2].split('/')[-1] # '/': it's URL!

    fn = os.path.join(os.path.dirname(__file__), "data", filename)

    def check_valid_file(fn):
        f = open(fn, *args, **kw)
        if check is None:
            return f
        elif check(f):
            f.seek(0)
            return f
        f.close()

    if os.path.exists(fn):
        f = check_valid_file(fn)
        if f is not None:
            return f
        unlink(fn)

    # Verify the requirement before downloading the file
    requires('urlfetch')

    print('\tfetching %s ...' % url, file=get_original_stdout())
    f = urllib.request.urlopen(url, timeout=15)
    try:
        with open(fn, "wb") as out:
            s = f.read()
            while s:
                out.write(s)
                s = f.read()
    finally:
        f.close()

    f = check_valid_file(fn)
    if f is not None:
        return f
    raise TestFailed('invalid resource "%s"' % fn)


class WarningsRecorder(object):
    """Convenience wrapper for the warnings list returned on
       entry to the warnings.catch_warnings() context manager.
    """
    def __init__(self, warnings_list):
        self._warnings = warnings_list
        self._last = 0

    def __getattr__(self, attr):
        if len(self._warnings) > self._last:
            return getattr(self._warnings[-1], attr)
        elif attr in warnings.WarningMessage._WARNING_DETAILS:
            return None
        raise AttributeError("%r has no attribute %r" % (self, attr))

    @property
    def warnings(self):
        return self._warnings[self._last:]

    def reset(self):
        self._last = len(self._warnings)


def _filterwarnings(filters, quiet=False):
    """Catch the warnings, then check if all the expected
    warnings have been raised and re-raise unexpected warnings.
    If 'quiet' is True, only re-raise the unexpected warnings.
    """
    # Clear the warning registry of the calling module
    # in order to re-raise the warnings.
    frame = sys._getframe(2)
    registry = frame.f_globals.get('__warningregistry__')
    if registry:
        registry.clear()
    with warnings.catch_warnings(record=True) as w:
        # Set filter "always" to record all warnings.  Because
        # test_warnings swap the module, we need to look up in
        # the sys.modules dictionary.
        sys.modules['warnings'].simplefilter("always")
        yield WarningsRecorder(w)
    # Filter the recorded warnings
    reraise = list(w)
    missing = []
    for msg, cat in filters:
        seen = False
        for w in reraise[:]:
            warning = w.message
            # Filter out the matching messages
            if (re.match(msg, str(warning), re.I) and
                issubclass(warning.__class__, cat)):
                seen = True
                reraise.remove(w)
        if not seen and not quiet:
            # This filter caught nothing
            missing.append((msg, cat.__name__))
    if reraise:
        raise AssertionError("unhandled warning %s" % reraise[0])
    if missing:
        raise AssertionError("filter (%r, %s) did not catch any warning" %
                             missing[0])


@contextlib.contextmanager
def check_warnings(*filters, **kwargs):
    """Context manager to silence warnings.

    Accept 2-tuples as positional arguments:
        ("message regexp", WarningCategory)

    Optional argument:
     - if 'quiet' is True, it does not fail if a filter catches nothing
        (default True without argument,
         default False if some filters are defined)

    Without argument, it defaults to:
        check_warnings(("", Warning), quiet=True)
    """
    quiet = kwargs.get('quiet')
    if not filters:
        filters = (("", Warning),)
        # Preserve backward compatibility
        if quiet is None:
            quiet = True
    return _filterwarnings(filters, quiet)


class CleanImport(object):
    """Context manager to force import to return a new module reference.

    This is useful for testing module-level behaviours, such as
    the emission of a DeprecationWarning on import.

    Use like this:

        with CleanImport("foo"):
            importlib.import_module("foo") # new reference
    """

    def __init__(self, *module_names):
        self.original_modules = sys.modules.copy()
        for module_name in module_names:
            if module_name in sys.modules:
                module = sys.modules[module_name]
                # It is possible that module_name is just an alias for
                # another module (e.g. stub for modules renamed in 3.x).
                # In that case, we also need delete the real module to clear
                # the import cache.
                if module.__name__ != module_name:
                    del sys.modules[module.__name__]
                del sys.modules[module_name]

    def __enter__(self):
        return self

    def __exit__(self, *ignore_exc):
        sys.modules.update(self.original_modules)


class EnvironmentVarGuard(collections.MutableMapping):

    """Class to help protect the environment variable properly.  Can be used as
    a context manager."""

    def __init__(self):
        self._environ = os.environ
        self._changed = {}

    def __getitem__(self, envvar):
        return self._environ[envvar]

    def __setitem__(self, envvar, value):
        # Remember the initial value on the first access
        if envvar not in self._changed:
            self._changed[envvar] = self._environ.get(envvar)
        self._environ[envvar] = value

    def __delitem__(self, envvar):
        # Remember the initial value on the first access
        if envvar not in self._changed:
            self._changed[envvar] = self._environ.get(envvar)
        if envvar in self._environ:
            del self._environ[envvar]

    def keys(self):
        return self._environ.keys()

    def __iter__(self):
        return iter(self._environ)

    def __len__(self):
        return len(self._environ)

    def set(self, envvar, value):
        self[envvar] = value

    def unset(self, envvar):
        del self[envvar]

    def __enter__(self):
        return self

    def __exit__(self, *ignore_exc):
        for (k, v) in self._changed.items():
            if v is None:
                if k in self._environ:
                    del self._environ[k]
            else:
                self._environ[k] = v
        os.environ = self._environ


class DirsOnSysPath(object):
    """Context manager to temporarily add directories to sys.path.

    This makes a copy of sys.path, appends any directories given
    as positional arguments, then reverts sys.path to the copied
    settings when the context ends.

    Note that *all* sys.path modifications in the body of the
    context manager, including replacement of the object,
    will be reverted at the end of the block.
    """

    def __init__(self, *paths):
        self.original_value = sys.path[:]
        self.original_object = sys.path
        sys.path.extend(paths)

    def __enter__(self):
        return self

    def __exit__(self, *ignore_exc):
        sys.path = self.original_object
        sys.path[:] = self.original_value


class TransientResource(object):

    """Raise ResourceDenied if an exception is raised while the context manager
    is in effect that matches the specified exception and attributes."""

    def __init__(self, exc, **kwargs):
        self.exc = exc
        self.attrs = kwargs

    def __enter__(self):
        return self

    def __exit__(self, type_=None, value=None, traceback=None):
        """If type_ is a subclass of self.exc and value has attributes matching
        self.attrs, raise ResourceDenied.  Otherwise let the exception
        propagate (if any)."""
        if type_ is not None and issubclass(self.exc, type_):
            for attr, attr_value in self.attrs.items():
                if not hasattr(value, attr):
                    break
                if getattr(value, attr) != attr_value:
                    break
            else:
                raise ResourceDenied("an optional resource is not available")

# Context managers that raise ResourceDenied when various issues
# with the Internet connection manifest themselves as exceptions.
# XXX deprecate these and use transient_internet() instead
time_out = TransientResource(IOError, errno=errno.ETIMEDOUT)
socket_peer_reset = TransientResource(socket.error, errno=errno.ECONNRESET)
ioerror_peer_reset = TransientResource(IOError, errno=errno.ECONNRESET)


@contextlib.contextmanager
def transient_internet(resource_name, *, timeout=30.0, errnos=()):
    """Return a context manager that raises ResourceDenied when various issues
    with the Internet connection manifest themselves as exceptions."""
    default_errnos = [
        ('ECONNREFUSED', 111),
        ('ECONNRESET', 104),
        ('EHOSTUNREACH', 113),
        ('ENETUNREACH', 101),
        ('ETIMEDOUT', 110),
    ]
    default_gai_errnos = [
        ('EAI_NONAME', -2),
        ('EAI_NODATA', -5),
    ]

    denied = ResourceDenied("Resource '%s' is not available" % resource_name)
    captured_errnos = errnos
    gai_errnos = []
    if not captured_errnos:
        captured_errnos = [getattr(errno, name, num)
                           for (name, num) in default_errnos]
        gai_errnos = [getattr(socket, name, num)
                      for (name, num) in default_gai_errnos]

    def filter_error(err):
        n = getattr(err, 'errno', None)
        if (isinstance(err, socket.timeout) or
            (isinstance(err, socket.gaierror) and n in gai_errnos) or
            n in captured_errnos):
            if not verbose:
                sys.stderr.write(denied.args[0] + "\n")
            raise denied from err

    old_timeout = socket.getdefaulttimeout()
    try:
        if timeout is not None:
            socket.setdefaulttimeout(timeout)
        yield
    except IOError as err:
        # urllib can wrap original socket errors multiple times (!), we must
        # unwrap to get at the original error.
        while True:
            a = err.args
            if len(a) >= 1 and isinstance(a[0], IOError):
                err = a[0]
            # The error can also be wrapped as args[1]:
            #    except socket.error as msg:
            #        raise IOError('socket error', msg).with_traceback(sys.exc_info()[2])
            elif len(a) >= 2 and isinstance(a[1], IOError):
                err = a[1]
            else:
                break
        filter_error(err)
        raise
    # XXX should we catch generic exceptions and look for their
    # __cause__ or __context__?
    finally:
        socket.setdefaulttimeout(old_timeout)


@contextlib.contextmanager
def captured_output(stream_name):
    """Run the 'with' statement body using a StringIO object in place of a
    specific attribute on the sys module.
    Example use (with 'stream_name=stdout')::

       with captured_stdout() as s:
           print("hello")
       assert s.getvalue() == "hello"
    """
    import io
    orig_stdout = getattr(sys, stream_name)
    setattr(sys, stream_name, io.StringIO())
    try:
        yield getattr(sys, stream_name)
    finally:
        setattr(sys, stream_name, orig_stdout)

def captured_stdout():
    return captured_output("stdout")

def captured_stderr():
    return captured_output("stderr")

def captured_stdin():
    return captured_output("stdin")

def gc_collect():
    """Force as many objects as possible to be collected.

    In non-CPython implementations of Python, this is needed because timely
    deallocation is not guaranteed by the garbage collector.  (Even in CPython
    this can be the case in case of reference cycles.)  This means that __del__
    methods may be called later than expected and weakrefs may remain alive for
    longer than expected.  This function tries its best to force all garbage
    objects to disappear.
    """
    gc.collect()
    if is_jython:
        time.sleep(0.1)
    gc.collect()
    gc.collect()


def python_is_optimized():
    """Find if Python was built with optimizations."""
    cflags = sysconfig.get_config_var('PY_CFLAGS') or ''
    final_opt = ""
    for opt in cflags.split():
        if opt.startswith('-O'):
            final_opt = opt
    return final_opt and final_opt != '-O0'


#=======================================================================
# Decorator for running a function in a different locale, correctly resetting
# it afterwards.

def run_with_locale(catstr, *locales):
    def decorator(func):
        def inner(*args, **kwds):
            try:
                import locale
                category = getattr(locale, catstr)
                orig_locale = locale.setlocale(category)
            except AttributeError:
                # if the test author gives us an invalid category string
                raise
            except:
                # cannot retrieve original locale, so do nothing
                locale = orig_locale = None
            else:
                for loc in locales:
                    try:
                        locale.setlocale(category, loc)
                        break
                    except:
                        pass

            # now run the function, resetting the locale on exceptions
            try:
                return func(*args, **kwds)
            finally:
                if locale and orig_locale:
                    locale.setlocale(category, orig_locale)
        inner.__name__ = func.__name__
        inner.__doc__ = func.__doc__
        return inner
    return decorator

#=======================================================================
# Big-memory-test support. Separate from 'resources' because memory use
# should be configurable.

# Some handy shorthands. Note that these are used for byte-limits as well
# as size-limits, in the various bigmem tests
_1M = 1024*1024
_1G = 1024 * _1M
_2G = 2 * _1G
_4G = 4 * _1G

MAX_Py_ssize_t = sys.maxsize

def set_memlimit(limit):
    global max_memuse
    global real_max_memuse
    sizes = {
        'k': 1024,
        'm': _1M,
        'g': _1G,
        't': 1024*_1G,
    }
    m = re.match(r'(\d+(\.\d+)?) (K|M|G|T)b?$', limit,
                 re.IGNORECASE | re.VERBOSE)
    if m is None:
        raise ValueError('Invalid memory limit %r' % (limit,))
    memlimit = int(float(m.group(1)) * sizes[m.group(3).lower()])
    real_max_memuse = memlimit
    if memlimit > MAX_Py_ssize_t:
        memlimit = MAX_Py_ssize_t
    if memlimit < _2G - 1:
        raise ValueError('Memory limit %r too low to be useful' % (limit,))
    max_memuse = memlimit

def bigmemtest(minsize, memuse):
    """Decorator for bigmem tests.

    'minsize' is the minimum useful size for the test (in arbitrary,
    test-interpreted units.) 'memuse' is the number of 'bytes per size' for
    the test, or a good estimate of it.

    The decorator tries to guess a good value for 'size' and passes it to
    the decorated test function. If minsize * memuse is more than the
    allowed memory use (as defined by max_memuse), the test is skipped.
    Otherwise, minsize is adjusted upward to use up to max_memuse.
    """
    def decorator(f):
        def wrapper(self):
            # Retrieve values in case someone decided to adjust them
            minsize = wrapper.minsize
            memuse = wrapper.memuse
            if not max_memuse:
                # If max_memuse is 0 (the default),
                # we still want to run the tests with size set to a few kb,
                # to make sure they work. We still want to avoid using
                # too much memory, though, but we do that noisily.
                maxsize = 5147
                self.assertFalse(maxsize * memuse > 20 * _1M)
            else:
                maxsize = int(max_memuse / memuse)
                if maxsize < minsize:
                    raise unittest.SkipTest(
                        "not enough memory: %.1fG minimum needed"
                        % (minsize * memuse / (1024 ** 3)))
            return f(self, maxsize)
        wrapper.minsize = minsize
        wrapper.memuse = memuse
        return wrapper
    return decorator

def precisionbigmemtest(size, memuse):
    def decorator(f):
        def wrapper(self):
            size = wrapper.size
            memuse = wrapper.memuse
            if not real_max_memuse:
                maxsize = 5147
            else:
                maxsize = size

                if real_max_memuse and real_max_memuse < maxsize * memuse:
                    raise unittest.SkipTest(
                        "not enough memory: %.1fG minimum needed"
                        % (size * memuse / (1024 ** 3)))

            return f(self, maxsize)
        wrapper.size = size
        wrapper.memuse = memuse
        return wrapper
    return decorator

def bigaddrspacetest(f):
    """Decorator for tests that fill the address space."""
    def wrapper(self):
        if max_memuse < MAX_Py_ssize_t:
            if MAX_Py_ssize_t >= 2**63 - 1 and max_memuse >= 2**31:
                raise unittest.SkipTest(
                    "not enough memory: try a 32-bit build instead")
            else:
                raise unittest.SkipTest(
                    "not enough memory: %.1fG minimum needed"
                    % (MAX_Py_ssize_t / (1024 ** 3)))
        else:
            return f(self)
    return wrapper

#=======================================================================
# unittest integration.

class BasicTestRunner:
    def run(self, test):
        result = unittest.TestResult()
        test(result)
        return result

def _id(obj):
    return obj

def requires_resource(resource):
    if resource == 'gui' and not _is_gui_available():
        return unittest.skip("resource 'gui' is not available")
    if is_resource_enabled(resource):
        return _id
    else:
        return unittest.skip("resource {0!r} is not enabled".format(resource))

def cpython_only(test):
    """
    Decorator for tests only applicable on CPython.
    """
    return impl_detail(cpython=True)(test)

def impl_detail(msg=None, **guards):
    if check_impl_detail(**guards):
        return _id
    if msg is None:
        guardnames, default = _parse_guards(guards)
        if default:
            msg = "implementation detail not available on {0}"
        else:
            msg = "implementation detail specific to {0}"
        guardnames = sorted(guardnames.keys())
        msg = msg.format(' or '.join(guardnames))
    return unittest.skip(msg)

def _parse_guards(guards):
    # Returns a tuple ({platform_name: run_me}, default_value)
    if not guards:
        return ({'cpython': True}, False)
    is_true = list(guards.values())[0]
    assert list(guards.values()) == [is_true] * len(guards)   # all True or all False
    return (guards, not is_true)

# Use the following check to guard CPython's implementation-specific tests --
# or to run them only on the implementation(s) guarded by the arguments.
def check_impl_detail(**guards):
    """This function returns True or False depending on the host platform.
       Examples:
          if check_impl_detail():               # only on CPython (default)
          if check_impl_detail(jython=True):    # only on Jython
          if check_impl_detail(cpython=False):  # everywhere except on CPython
    """
    guards, default = _parse_guards(guards)
    return guards.get(platform.python_implementation().lower(), default)



def _run_suite(suite):
    """Run tests from a unittest.TestSuite-derived class."""
    if verbose:
        runner = unittest.TextTestRunner(sys.stdout, verbosity=2)
    else:
        runner = BasicTestRunner()

    result = runner.run(suite)
    if not result.wasSuccessful():
        if len(result.errors) == 1 and not result.failures:
            err = result.errors[0][1]
        elif len(result.failures) == 1 and not result.errors:
            err = result.failures[0][1]
        else:
            err = "multiple errors occurred"
            if not verbose: err += "; run in verbose mode for details"
        raise TestFailed(err)


def run_unittest(*classes):
    """Run tests from unittest.TestCase-derived classes."""
    valid_types = (unittest.TestSuite, unittest.TestCase)
    suite = unittest.TestSuite()
    for cls in classes:
        if isinstance(cls, str):
            if cls in sys.modules:
                suite.addTest(unittest.findTestCases(sys.modules[cls]))
            else:
                raise ValueError("str arguments must be keys in sys.modules")
        elif isinstance(cls, valid_types):
            suite.addTest(cls)
        else:
            suite.addTest(unittest.makeSuite(cls))
    _run_suite(suite)


#=======================================================================
# doctest driver.

def run_doctest(module, verbosity=None):
    """Run doctest on the given module.  Return (#failures, #tests).

    If optional argument verbosity is not specified (or is None), pass
    support's belief about verbosity on to doctest.  Else doctest's
    usual behavior is used (it searches sys.argv for -v).
    """

    import doctest

    if verbosity is None:
        verbosity = verbose
    else:
        verbosity = None

    # Direct doctest output (normally just errors) to real stdout; doctest
    # output shouldn't be compared by regrtest.
    save_stdout = sys.stdout
    sys.stdout = get_original_stdout()
    try:
        f, t = doctest.testmod(module, verbose=verbosity)
        if f:
            raise TestFailed("%d of %d doctests failed" % (f, t))
    finally:
        sys.stdout = save_stdout
    if verbose:
        print('doctest (%s) ... %d tests with zero failures' %
              (module.__name__, t))
    return f, t


#=======================================================================
# Support for saving and restoring the imported modules.

def modules_setup():
    return sys.modules.copy(),

def modules_cleanup(oldmodules):
    # Encoders/decoders are registered permanently within the internal
    # codec cache. If we destroy the corresponding modules their
    # globals will be set to None which will trip up the cached functions.
    encodings = [(k, v) for k, v in sys.modules.items()
                 if k.startswith('encodings.')]
    sys.modules.clear()
    sys.modules.update(encodings)
    # XXX: This kind of problem can affect more than just encodings. In particular
    # extension modules (such as _ssl) don't cope with reloading properly.
    # Really, test modules should be cleaning out the test specific modules they
    # know they added (ala test_runpy) rather than relying on this function (as
    # test_importhooks and test_pkg do currently).
    # Implicitly imported *real* modules should be left alone (see issue 10556).
    sys.modules.update(oldmodules)

#=======================================================================
# Threading support to prevent reporting refleaks when running regrtest.py -R

# NOTE: we use thread._count() rather than threading.enumerate() (or the
# moral equivalent thereof) because a threading.Thread object is still alive
# until its __bootstrap() method has returned, even after it has been
# unregistered from the threading module.
# thread._count(), on the other hand, only gets decremented *after* the
# __bootstrap() method has returned, which gives us reliable reference counts
# at the end of a test run.

def threading_setup():
    if _thread:
        return _thread._count(),
    else:
        return 1,

def threading_cleanup(nb_threads):
    if not _thread:
        return
    _MAX_COUNT = 10
    for count in range(_MAX_COUNT):
        n = _thread._count()
        if n == nb_threads:
            break
        time.sleep(0.1)
    # XXX print a warning in case of failure?

def reap_threads(func):
    """Use this function when threads are being used.  This will
    ensure that the threads are cleaned up even when the test fails.
    If threading is unavailable this function does nothing.
    """
    if not _thread:
        return func

    @functools.wraps(func)
    def decorator(*args):
        key = threading_setup()
        try:
            return func(*args)
        finally:
            threading_cleanup(*key)
    return decorator

def reap_children():
    """Use this function at the end of test_main() whenever sub-processes
    are started.  This will help ensure that no extra children (zombies)
    stick around to hog resources and create problems when looking
    for refleaks.
    """

    # Reap all our dead child processes so we don't leave zombies around.
    # These hog resources and might be causing some of the buildbots to die.
    if hasattr(os, 'waitpid'):
        any_process = -1
        while True:
            try:
                # This will raise an exception on Windows.  That's ok.
                pid, status = os.waitpid(any_process, os.WNOHANG)
                if pid == 0:
                    break
            except:
                break

@contextlib.contextmanager
def swap_attr(obj, attr, new_val):
    """Temporary swap out an attribute with a new object.

    Usage:
        with swap_attr(obj, "attr", 5):
            ...

        This will set obj.attr to 5 for the duration of the with: block,
        restoring the old value at the end of the block. If `attr` doesn't
        exist on `obj`, it will be created and then deleted at the end of the
        block.
    """
    if hasattr(obj, attr):
        real_val = getattr(obj, attr)
        setattr(obj, attr, new_val)
        try:
            yield
        finally:
            setattr(obj, attr, real_val)
    else:
        setattr(obj, attr, new_val)
        try:
            yield
        finally:
            delattr(obj, attr)

@contextlib.contextmanager
def swap_item(obj, item, new_val):
    """Temporary swap out an item with a new object.

    Usage:
        with swap_item(obj, "item", 5):
            ...

        This will set obj["item"] to 5 for the duration of the with: block,
        restoring the old value at the end of the block. If `item` doesn't
        exist on `obj`, it will be created and then deleted at the end of the
        block.
    """
    if item in obj:
        real_val = obj[item]
        obj[item] = new_val
        try:
            yield
        finally:
            obj[item] = real_val
    else:
        obj[item] = new_val
        try:
            yield
        finally:
            del obj[item]

def strip_python_stderr(stderr):
    """Strip the stderr of a Python process from potential debug output
    emitted by the interpreter.

    This will typically be run on the result of the communicate() method
    of a subprocess.Popen object.
    """
    stderr = re.sub(br"\[\d+ refs\]\r?\n?$", b"", stderr).strip()
    return stderr

<<<<<<< HEAD
def args_from_interpreter_flags():
    """Return a list of command-line arguments reproducing the current
    settings in sys.flags."""
    flag_opt_map = {
        'bytes_warning': 'b',
        'dont_write_bytecode': 'B',
        'ignore_environment': 'E',
        'no_user_site': 's',
        'no_site': 'S',
        'optimize': 'O',
        'verbose': 'v',
    }
    args = []
    for flag, opt in flag_opt_map.items():
        v = getattr(sys.flags, flag)
        if v > 0:
            args.append('-' + opt * v)
    return args

#============================================================
# Support for assertions about logging.
#============================================================

class TestHandler(logging.handlers.BufferingHandler):
    def __init__(self, matcher):
        # BufferingHandler takes a "capacity" argument
        # so as to know when to flush. As we're overriding
        # shouldFlush anyway, we can set a capacity of zero.
        # You can call flush() manually to clear out the
        # buffer.
        logging.handlers.BufferingHandler.__init__(self, 0)
        self.matcher = matcher

    def shouldFlush(self):
        return False

    def emit(self, record):
        self.format(record)
        self.buffer.append(record.__dict__)

    def matches(self, **kwargs):
        """
        Look for a saved dict whose keys/values match the supplied arguments.
        """
        result = False
        for d in self.buffer:
            if self.matcher.matches(d, **kwargs):
                result = True
                break
        return result

class Matcher(object):

    _partial_matches = ('msg', 'message')

    def matches(self, d, **kwargs):
        """
        Try to match a single dict with the supplied arguments.

        Keys whose values are strings and which are in self._partial_matches
        will be checked for partial (i.e. substring) matches. You can extend
        this scheme to (for example) do regular expression matching, etc.
        """
        result = True
        for k in kwargs:
            v = kwargs[k]
            dv = d.get(k)
            if not self.match_value(k, dv, v):
                result = False
                break
        return result

    def match_value(self, k, dv, v):
        """
        Try to match a single stored value (dv) with a supplied value (v).
        """
        if type(v) != type(dv):
            result = False
        elif type(dv) is not str or k not in self._partial_matches:
            result = (v == dv)
        else:
            result = dv.find(v) >= 0
        return result


_can_symlink = None
def can_symlink():
    global _can_symlink
    if _can_symlink is not None:
        return _can_symlink
    try:
        os.symlink(TESTFN, TESTFN + "can_symlink")
        can = True
    except (OSError, NotImplementedError):
        can = False
    _can_symlink = can
    return can

def skip_unless_symlink(test):
    """Skip decorator for tests that require functional symlink"""
    ok = can_symlink()
    msg = "Requires functional symlink implementation"
    return test if ok else unittest.skip(msg)(test)
=======
def patch(test_instance, object_to_patch, attr_name, new_value):
    """Override 'object_to_patch'.'attr_name' with 'new_value'.

    Also, add a cleanup procedure to 'test_instance' to restore
    'object_to_patch' value for 'attr_name'.
    The 'attr_name' should be a valid attribute for 'object_to_patch'.

    """
    # check that 'attr_name' is a real attribute for 'object_to_patch'
    # will raise AttributeError if it does not exist
    getattr(object_to_patch, attr_name)

    # keep a copy of the old value
    attr_is_local = False
    try:
        old_value = object_to_patch.__dict__[attr_name]
    except (AttributeError, KeyError):
        old_value = getattr(object_to_patch, attr_name, None)
    else:
        attr_is_local = True

    # restore the value when the test is done
    def cleanup():
        if attr_is_local:
            setattr(object_to_patch, attr_name, old_value)
        else:
            delattr(object_to_patch, attr_name)

    test_instance.addCleanup(cleanup)

    # actually override the attribute
    setattr(object_to_patch, attr_name, new_value)
>>>>>>> 2c50a09a
<|MERGE_RESOLUTION|>--- conflicted
+++ resolved
@@ -1364,7 +1364,6 @@
     stderr = re.sub(br"\[\d+ refs\]\r?\n?$", b"", stderr).strip()
     return stderr
 
-<<<<<<< HEAD
 def args_from_interpreter_flags():
     """Return a list of command-line arguments reproducing the current
     settings in sys.flags."""
@@ -1468,7 +1467,7 @@
     ok = can_symlink()
     msg = "Requires functional symlink implementation"
     return test if ok else unittest.skip(msg)(test)
-=======
+
 def patch(test_instance, object_to_patch, attr_name, new_value):
     """Override 'object_to_patch'.'attr_name' with 'new_value'.
 
@@ -1500,5 +1499,4 @@
     test_instance.addCleanup(cleanup)
 
     # actually override the attribute
-    setattr(object_to_patch, attr_name, new_value)
->>>>>>> 2c50a09a
+    setattr(object_to_patch, attr_name, new_value)