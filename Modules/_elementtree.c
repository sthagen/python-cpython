/*--------------------------------------------------------------------
 * Licensed to PSF under a Contributor Agreement.
 * See http://www.python.org/psf/license for licensing details.
 *
 * _elementtree - C accelerator for xml.etree.ElementTree
 * Copyright (c) 1999-2009 by Secret Labs AB.  All rights reserved.
 * Copyright (c) 1999-2009 by Fredrik Lundh.
 *
 * info@pythonware.com
 * http://www.pythonware.com
 *--------------------------------------------------------------------
 */

#define PY_SSIZE_T_CLEAN

#include "Python.h"
#include "structmember.h"

/* -------------------------------------------------------------------- */
/* configuration */

/* An element can hold this many children without extra memory
   allocations. */
#define STATIC_CHILDREN 4

/* For best performance, chose a value so that 80-90% of all nodes
   have no more than the given number of children.  Set this to zero
   to minimize the size of the element structure itself (this only
   helps if you have lots of leaf nodes with attributes). */

/* Also note that pymalloc always allocates blocks in multiples of
   eight bytes.  For the current C version of ElementTree, this means
   that the number of children should be an even number, at least on
   32-bit platforms. */

/* -------------------------------------------------------------------- */

#if 0
static int memory = 0;
#define ALLOC(size, comment)\
do { memory += size; printf("%8d - %s\n", memory, comment); } while (0)
#define RELEASE(size, comment)\
do { memory -= size; printf("%8d - %s\n", memory, comment); } while (0)
#else
#define ALLOC(size, comment)
#define RELEASE(size, comment)
#endif

/* compiler tweaks */
#if defined(_MSC_VER)
#define LOCAL(type) static __inline type __fastcall
#else
#define LOCAL(type) static type
#endif

/* macros used to store 'join' flags in string object pointers.  note
   that all use of text and tail as object pointers must be wrapped in
   JOIN_OBJ.  see comments in the ElementObject definition for more
   info. */
#define JOIN_GET(p) ((Py_uintptr_t) (p) & 1)
#define JOIN_SET(p, flag) ((void*) ((Py_uintptr_t) (JOIN_OBJ(p)) | (flag)))
#define JOIN_OBJ(p) ((PyObject*) ((Py_uintptr_t) (p) & ~(Py_uintptr_t)1))

/* Py_CLEAR for a PyObject* that uses a join flag. Pass the pointer by
 * reference since this function sets it to NULL.
*/
static void _clear_joined_ptr(PyObject **p)
{
    if (*p) {
        PyObject *tmp = JOIN_OBJ(*p);
        *p = NULL;
        Py_DECREF(tmp);
    }
}

/* Types defined by this extension */
static PyTypeObject Element_Type;
static PyTypeObject ElementIter_Type;
static PyTypeObject TreeBuilder_Type;
static PyTypeObject XMLParser_Type;


/* Per-module state; PEP 3121 */
typedef struct {
    PyObject *parseerror_obj;
    PyObject *deepcopy_obj;
    PyObject *elementpath_obj;
} elementtreestate;

static struct PyModuleDef elementtreemodule;

/* Given a module object (assumed to be _elementtree), get its per-module
 * state.
 */
#define ET_STATE(mod) ((elementtreestate *) PyModule_GetState(mod))

/* Find the module instance imported in the currently running sub-interpreter
 * and get its state.
 */
#define ET_STATE_GLOBAL \
    ((elementtreestate *) PyModule_GetState(PyState_FindModule(&elementtreemodule)))

static int
elementtree_clear(PyObject *m)
{
    elementtreestate *st = ET_STATE(m);
    Py_CLEAR(st->parseerror_obj);
    Py_CLEAR(st->deepcopy_obj);
    Py_CLEAR(st->elementpath_obj);
    return 0;
}

static int
elementtree_traverse(PyObject *m, visitproc visit, void *arg)
{
    elementtreestate *st = ET_STATE(m);
    Py_VISIT(st->parseerror_obj);
    Py_VISIT(st->deepcopy_obj);
    Py_VISIT(st->elementpath_obj);
    return 0;
}

static void
elementtree_free(void *m)
{
    elementtree_clear((PyObject *)m);
}

/* helpers */

LOCAL(PyObject*)
deepcopy(PyObject* object, PyObject* memo)
{
    /* do a deep copy of the given object */
    PyObject* args;
    PyObject* result;
    elementtreestate *st = ET_STATE_GLOBAL;

    if (!st->deepcopy_obj) {
        PyErr_SetString(
            PyExc_RuntimeError,
            "deepcopy helper not found"
            );
        return NULL;
    }

    args = PyTuple_Pack(2, object, memo);
    if (!args)
        return NULL;
    result = PyObject_CallObject(st->deepcopy_obj, args);
    Py_DECREF(args);
    return result;
}

LOCAL(PyObject*)
list_join(PyObject* list)
{
    /* join list elements (destroying the list in the process) */
    PyObject* joiner;
    PyObject* result;

    joiner = PyUnicode_FromStringAndSize("", 0);
    if (!joiner)
        return NULL;
    result = PyUnicode_Join(joiner, list);
    Py_DECREF(joiner);
    if (result)
        Py_DECREF(list);
    return result;
}

/* Is the given object an empty dictionary?
*/
static int
is_empty_dict(PyObject *obj)
{
    return PyDict_CheckExact(obj) && PyDict_Size(obj) == 0;
}


/* -------------------------------------------------------------------- */
/* the Element type */

typedef struct {

    /* attributes (a dictionary object), or None if no attributes */
    PyObject* attrib;

    /* child elements */
    Py_ssize_t length; /* actual number of items */
    Py_ssize_t allocated; /* allocated items */

    /* this either points to _children or to a malloced buffer */
    PyObject* *children;

    PyObject* _children[STATIC_CHILDREN];

} ElementObjectExtra;

typedef struct {
    PyObject_HEAD

    /* element tag (a string). */
    PyObject* tag;

    /* text before first child.  note that this is a tagged pointer;
       use JOIN_OBJ to get the object pointer.  the join flag is used
       to distinguish lists created by the tree builder from lists
       assigned to the attribute by application code; the former
       should be joined before being returned to the user, the latter
       should be left intact. */
    PyObject* text;

    /* text after this element, in parent.  note that this is a tagged
       pointer; use JOIN_OBJ to get the object pointer. */
    PyObject* tail;

    ElementObjectExtra* extra;

    PyObject *weakreflist; /* For tp_weaklistoffset */

} ElementObject;


#define Element_CheckExact(op) (Py_TYPE(op) == &Element_Type)

/* -------------------------------------------------------------------- */
/* Element constructors and destructor */

LOCAL(int)
create_extra(ElementObject* self, PyObject* attrib)
{
    self->extra = PyObject_Malloc(sizeof(ElementObjectExtra));
    if (!self->extra) {
        PyErr_NoMemory();
        return -1;
    }

    if (!attrib)
        attrib = Py_None;

    Py_INCREF(attrib);
    self->extra->attrib = attrib;

    self->extra->length = 0;
    self->extra->allocated = STATIC_CHILDREN;
    self->extra->children = self->extra->_children;

    return 0;
}

LOCAL(void)
dealloc_extra(ElementObject* self)
{
    ElementObjectExtra *myextra;
    Py_ssize_t i;

    if (!self->extra)
        return;

    /* Avoid DECREFs calling into this code again (cycles, etc.)
    */
    myextra = self->extra;
    self->extra = NULL;

    Py_DECREF(myextra->attrib);

    for (i = 0; i < myextra->length; i++)
        Py_DECREF(myextra->children[i]);

    if (myextra->children != myextra->_children)
        PyObject_Free(myextra->children);

    PyObject_Free(myextra);
}

/* Convenience internal function to create new Element objects with the given
 * tag and attributes.
*/
LOCAL(PyObject*)
create_new_element(PyObject* tag, PyObject* attrib)
{
    ElementObject* self;

    self = PyObject_GC_New(ElementObject, &Element_Type);
    if (self == NULL)
        return NULL;
    self->extra = NULL;

    Py_INCREF(tag);
    self->tag = tag;

    Py_INCREF(Py_None);
    self->text = Py_None;

    Py_INCREF(Py_None);
    self->tail = Py_None;

    self->weakreflist = NULL;

    ALLOC(sizeof(ElementObject), "create element");
    PyObject_GC_Track(self);

    if (attrib != Py_None && !is_empty_dict(attrib)) {
        if (create_extra(self, attrib) < 0) {
            Py_DECREF(self);
            return NULL;
        }
    }

    return (PyObject*) self;
}

static PyObject *
element_new(PyTypeObject *type, PyObject *args, PyObject *kwds)
{
    ElementObject *e = (ElementObject *)type->tp_alloc(type, 0);
    if (e != NULL) {
        Py_INCREF(Py_None);
        e->tag = Py_None;

        Py_INCREF(Py_None);
        e->text = Py_None;

        Py_INCREF(Py_None);
        e->tail = Py_None;

        e->extra = NULL;
        e->weakreflist = NULL;
    }
    return (PyObject *)e;
}

/* Helper function for extracting the attrib dictionary from a keywords dict.
 * This is required by some constructors/functions in this module that can
 * either accept attrib as a keyword argument or all attributes splashed
 * directly into *kwds.
 *
 * Return a dictionary with the content of kwds merged into the content of
 * attrib. If there is no attrib keyword, return a copy of kwds.
 */
static PyObject*
get_attrib_from_keywords(PyObject *kwds)
{
    PyObject *attrib_str = PyUnicode_FromString("attrib");
    PyObject *attrib = PyDict_GetItem(kwds, attrib_str);

    if (attrib) {
        /* If attrib was found in kwds, copy its value and remove it from
         * kwds
         */
        if (!PyDict_Check(attrib)) {
            Py_DECREF(attrib_str);
            PyErr_Format(PyExc_TypeError, "attrib must be dict, not %.100s",
                         Py_TYPE(attrib)->tp_name);
            return NULL;
        }
        attrib = PyDict_Copy(attrib);
        PyDict_DelItem(kwds, attrib_str);
    } else {
        attrib = PyDict_New();
    }

    Py_DECREF(attrib_str);

    /* attrib can be NULL if PyDict_New failed */
    if (attrib)
        if (PyDict_Update(attrib, kwds) < 0)
            return NULL;
    return attrib;
}

/*[clinic input]
module _elementtree
class _elementtree.Element "ElementObject *" "&Element_Type"
class _elementtree.TreeBuilder "TreeBuilderObject *" "&TreeBuilder_Type"
class _elementtree.XMLParser "XMLParserObject *" "&XMLParser_Type"
[clinic start generated code]*/
/*[clinic end generated code: output=da39a3ee5e6b4b0d input=159aa50a54061c22]*/

static int
element_init(PyObject *self, PyObject *args, PyObject *kwds)
{
    PyObject *tag;
    PyObject *tmp;
    PyObject *attrib = NULL;
    ElementObject *self_elem;

    if (!PyArg_ParseTuple(args, "O|O!:Element", &tag, &PyDict_Type, &attrib))
        return -1;

    if (attrib) {
        /* attrib passed as positional arg */
        attrib = PyDict_Copy(attrib);
        if (!attrib)
            return -1;
        if (kwds) {
            if (PyDict_Update(attrib, kwds) < 0) {
                Py_DECREF(attrib);
                return -1;
            }
        }
    } else if (kwds) {
        /* have keywords args */
        attrib = get_attrib_from_keywords(kwds);
        if (!attrib)
            return -1;
    }

    self_elem = (ElementObject *)self;

    if (attrib != NULL && !is_empty_dict(attrib)) {
        if (create_extra(self_elem, attrib) < 0) {
            Py_DECREF(attrib);
            return -1;
        }
    }

    /* We own a reference to attrib here and it's no longer needed. */
    Py_XDECREF(attrib);

    /* Replace the objects already pointed to by tag, text and tail. */
    tmp = self_elem->tag;
    Py_INCREF(tag);
    self_elem->tag = tag;
    Py_DECREF(tmp);

    tmp = self_elem->text;
    Py_INCREF(Py_None);
    self_elem->text = Py_None;
    Py_DECREF(JOIN_OBJ(tmp));

    tmp = self_elem->tail;
    Py_INCREF(Py_None);
    self_elem->tail = Py_None;
    Py_DECREF(JOIN_OBJ(tmp));

    return 0;
}

LOCAL(int)
element_resize(ElementObject* self, Py_ssize_t extra)
{
    Py_ssize_t size;
    PyObject* *children;

    /* make sure self->children can hold the given number of extra
       elements.  set an exception and return -1 if allocation failed */

    if (!self->extra) {
        if (create_extra(self, NULL) < 0)
            return -1;
    }

    size = self->extra->length + extra;  /* never overflows */

    if (size > self->extra->allocated) {
        /* use Python 2.4's list growth strategy */
        size = (size >> 3) + (size < 9 ? 3 : 6) + size;
        /* Coverity CID #182 size_error: Allocating 1 bytes to pointer "children"
         * which needs at least 4 bytes.
         * Although it's a false alarm always assume at least one child to
         * be safe.
         */
        size = size ? size : 1;
        if ((size_t)size > PY_SSIZE_T_MAX/sizeof(PyObject*))
            goto nomemory;
        if (self->extra->children != self->extra->_children) {
            /* Coverity CID #182 size_error: Allocating 1 bytes to pointer
             * "children", which needs at least 4 bytes. Although it's a
             * false alarm always assume at least one child to be safe.
             */
            children = PyObject_Realloc(self->extra->children,
                                        size * sizeof(PyObject*));
            if (!children)
                goto nomemory;
        } else {
            children = PyObject_Malloc(size * sizeof(PyObject*));
            if (!children)
                goto nomemory;
            /* copy existing children from static area to malloc buffer */
            memcpy(children, self->extra->children,
                   self->extra->length * sizeof(PyObject*));
        }
        self->extra->children = children;
        self->extra->allocated = size;
    }

    return 0;

  nomemory:
    PyErr_NoMemory();
    return -1;
}

LOCAL(int)
element_add_subelement(ElementObject* self, PyObject* element)
{
    /* add a child element to a parent */

    if (element_resize(self, 1) < 0)
        return -1;

    Py_INCREF(element);
    self->extra->children[self->extra->length] = element;

    self->extra->length++;

    return 0;
}

LOCAL(PyObject*)
element_get_attrib(ElementObject* self)
{
    /* return borrowed reference to attrib dictionary */
    /* note: this function assumes that the extra section exists */

    PyObject* res = self->extra->attrib;

    if (res == Py_None) {
        /* create missing dictionary */
        res = PyDict_New();
        if (!res)
            return NULL;
        Py_DECREF(Py_None);
        self->extra->attrib = res;
    }

    return res;
}

LOCAL(PyObject*)
element_get_text(ElementObject* self)
{
    /* return borrowed reference to text attribute */

    PyObject* res = self->text;

    if (JOIN_GET(res)) {
        res = JOIN_OBJ(res);
        if (PyList_CheckExact(res)) {
            res = list_join(res);
            if (!res)
                return NULL;
            self->text = res;
        }
    }

    return res;
}

LOCAL(PyObject*)
element_get_tail(ElementObject* self)
{
    /* return borrowed reference to text attribute */

    PyObject* res = self->tail;

    if (JOIN_GET(res)) {
        res = JOIN_OBJ(res);
        if (PyList_CheckExact(res)) {
            res = list_join(res);
            if (!res)
                return NULL;
            self->tail = res;
        }
    }

    return res;
}

static PyObject*
subelement(PyObject *self, PyObject *args, PyObject *kwds)
{
    PyObject* elem;

    ElementObject* parent;
    PyObject* tag;
    PyObject* attrib = NULL;
    if (!PyArg_ParseTuple(args, "O!O|O!:SubElement",
                          &Element_Type, &parent, &tag,
                          &PyDict_Type, &attrib)) {
        return NULL;
    }

    if (attrib) {
        /* attrib passed as positional arg */
        attrib = PyDict_Copy(attrib);
        if (!attrib)
            return NULL;
        if (kwds) {
            if (PyDict_Update(attrib, kwds) < 0) {
                return NULL;
            }
        }
    } else if (kwds) {
        /* have keyword args */
        attrib = get_attrib_from_keywords(kwds);
        if (!attrib)
            return NULL;
    } else {
        /* no attrib arg, no kwds, so no attribute */
        Py_INCREF(Py_None);
        attrib = Py_None;
    }

    elem = create_new_element(tag, attrib);
    Py_DECREF(attrib);
    if (elem == NULL)
        return NULL;

    if (element_add_subelement(parent, elem) < 0) {
        Py_DECREF(elem);
        return NULL;
    }

    return elem;
}

static int
element_gc_traverse(ElementObject *self, visitproc visit, void *arg)
{
    Py_VISIT(self->tag);
    Py_VISIT(JOIN_OBJ(self->text));
    Py_VISIT(JOIN_OBJ(self->tail));

    if (self->extra) {
        Py_ssize_t i;
        Py_VISIT(self->extra->attrib);

        for (i = 0; i < self->extra->length; ++i)
            Py_VISIT(self->extra->children[i]);
    }
    return 0;
}

static int
element_gc_clear(ElementObject *self)
{
    Py_CLEAR(self->tag);
    _clear_joined_ptr(&self->text);
    _clear_joined_ptr(&self->tail);

    /* After dropping all references from extra, it's no longer valid anyway,
     * so fully deallocate it.
    */
    dealloc_extra(self);
    return 0;
}

static void
element_dealloc(ElementObject* self)
{
    PyObject_GC_UnTrack(self);

    if (self->weakreflist != NULL)
        PyObject_ClearWeakRefs((PyObject *) self);

    /* element_gc_clear clears all references and deallocates extra
    */
    element_gc_clear(self);

    RELEASE(sizeof(ElementObject), "destroy element");
    Py_TYPE(self)->tp_free((PyObject *)self);
}

/* -------------------------------------------------------------------- */

/*[clinic input]
_elementtree.Element.append

    subelement: object(subclass_of='&Element_Type')
    /

[clinic start generated code]*/

static PyObject *
_elementtree_Element_append_impl(ElementObject *self, PyObject *subelement)
/*[clinic end generated code: output=54a884b7cf2295f4 input=3ed648beb5bfa22a]*/
{
    if (element_add_subelement(self, subelement) < 0)
        return NULL;

    Py_RETURN_NONE;
}

/*[clinic input]
_elementtree.Element.clear

[clinic start generated code]*/

static PyObject *
_elementtree_Element_clear_impl(ElementObject *self)
/*[clinic end generated code: output=8bcd7a51f94cfff6 input=3c719ff94bf45dd6]*/
{
    dealloc_extra(self);

    Py_INCREF(Py_None);
    Py_DECREF(JOIN_OBJ(self->text));
    self->text = Py_None;

    Py_INCREF(Py_None);
    Py_DECREF(JOIN_OBJ(self->tail));
    self->tail = Py_None;

    Py_RETURN_NONE;
}

/*[clinic input]
_elementtree.Element.__copy__

[clinic start generated code]*/

static PyObject *
_elementtree_Element___copy___impl(ElementObject *self)
/*[clinic end generated code: output=2c701ebff7247781 input=ad87aaebe95675bf]*/
{
    Py_ssize_t i;
    ElementObject* element;

    element = (ElementObject*) create_new_element(
        self->tag, (self->extra) ? self->extra->attrib : Py_None);
    if (!element)
        return NULL;

    Py_DECREF(JOIN_OBJ(element->text));
    element->text = self->text;
    Py_INCREF(JOIN_OBJ(element->text));

    Py_DECREF(JOIN_OBJ(element->tail));
    element->tail = self->tail;
    Py_INCREF(JOIN_OBJ(element->tail));

    if (self->extra) {
        if (element_resize(element, self->extra->length) < 0) {
            Py_DECREF(element);
            return NULL;
        }

        for (i = 0; i < self->extra->length; i++) {
            Py_INCREF(self->extra->children[i]);
            element->extra->children[i] = self->extra->children[i];
        }

        element->extra->length = self->extra->length;
    }

    return (PyObject*) element;
}

/*[clinic input]
_elementtree.Element.__deepcopy__

    memo: object
    /

[clinic start generated code]*/

static PyObject *
_elementtree_Element___deepcopy__(ElementObject *self, PyObject *memo)
/*[clinic end generated code: output=d1f19851d17bf239 input=df24c2b602430b77]*/
{
    Py_ssize_t i;
    ElementObject* element;
    PyObject* tag;
    PyObject* attrib;
    PyObject* text;
    PyObject* tail;
    PyObject* id;

    tag = deepcopy(self->tag, memo);
    if (!tag)
        return NULL;

    if (self->extra) {
        attrib = deepcopy(self->extra->attrib, memo);
        if (!attrib) {
            Py_DECREF(tag);
            return NULL;
        }
    } else {
        Py_INCREF(Py_None);
        attrib = Py_None;
    }

    element = (ElementObject*) create_new_element(tag, attrib);

    Py_DECREF(tag);
    Py_DECREF(attrib);

    if (!element)
        return NULL;

    text = deepcopy(JOIN_OBJ(self->text), memo);
    if (!text)
        goto error;
    Py_DECREF(element->text);
    element->text = JOIN_SET(text, JOIN_GET(self->text));

    tail = deepcopy(JOIN_OBJ(self->tail), memo);
    if (!tail)
        goto error;
    Py_DECREF(element->tail);
    element->tail = JOIN_SET(tail, JOIN_GET(self->tail));

    if (self->extra) {
        if (element_resize(element, self->extra->length) < 0)
            goto error;

        for (i = 0; i < self->extra->length; i++) {
            PyObject* child = deepcopy(self->extra->children[i], memo);
            if (!child) {
                element->extra->length = i;
                goto error;
            }
            element->extra->children[i] = child;
        }

        element->extra->length = self->extra->length;
    }

    /* add object to memo dictionary (so deepcopy won't visit it again) */
    id = PyLong_FromSsize_t((Py_uintptr_t) self);
    if (!id)
        goto error;

    i = PyDict_SetItem(memo, id, (PyObject*) element);

    Py_DECREF(id);

    if (i < 0)
        goto error;

    return (PyObject*) element;

  error:
    Py_DECREF(element);
    return NULL;
}

/*[clinic input]
_elementtree.Element.__sizeof__ -> Py_ssize_t

[clinic start generated code]*/

static Py_ssize_t
_elementtree_Element___sizeof___impl(ElementObject *self)
/*[clinic end generated code: output=bf73867721008000 input=70f4b323d55a17c1]*/
{
    Py_ssize_t result = sizeof(ElementObject);
    if (self->extra) {
        result += sizeof(ElementObjectExtra);
        if (self->extra->children != self->extra->_children)
            result += sizeof(PyObject*) * self->extra->allocated;
    }
    return result;
}

/* dict keys for getstate/setstate. */
#define PICKLED_TAG "tag"
#define PICKLED_CHILDREN "_children"
#define PICKLED_ATTRIB "attrib"
#define PICKLED_TAIL "tail"
#define PICKLED_TEXT "text"

/* __getstate__ returns a fabricated instance dict as in the pure-Python
 * Element implementation, for interoperability/interchangeability.  This
 * makes the pure-Python implementation details an API, but (a) there aren't
 * any unnecessary structures there; and (b) it buys compatibility with 3.2
 * pickles.  See issue #16076.
 */
/*[clinic input]
_elementtree.Element.__getstate__

[clinic start generated code]*/

static PyObject *
_elementtree_Element___getstate___impl(ElementObject *self)
/*[clinic end generated code: output=37279aeeb6bb5b04 input=f0d16d7ec2f7adc1]*/
{
    Py_ssize_t i, noattrib;
    PyObject *instancedict = NULL, *children;

    /* Build a list of children. */
    children = PyList_New(self->extra ? self->extra->length : 0);
    if (!children)
        return NULL;
    for (i = 0; i < PyList_GET_SIZE(children); i++) {
        PyObject *child = self->extra->children[i];
        Py_INCREF(child);
        PyList_SET_ITEM(children, i, child);
    }

    /* Construct the state object. */
    noattrib = (self->extra == NULL || self->extra->attrib == Py_None);
    if (noattrib)
        instancedict = Py_BuildValue("{sOsOs{}sOsO}",
                                     PICKLED_TAG, self->tag,
                                     PICKLED_CHILDREN, children,
                                     PICKLED_ATTRIB,
                                     PICKLED_TEXT, JOIN_OBJ(self->text),
                                     PICKLED_TAIL, JOIN_OBJ(self->tail));
    else
        instancedict = Py_BuildValue("{sOsOsOsOsO}",
                                     PICKLED_TAG, self->tag,
                                     PICKLED_CHILDREN, children,
                                     PICKLED_ATTRIB, self->extra->attrib,
                                     PICKLED_TEXT, JOIN_OBJ(self->text),
                                     PICKLED_TAIL, JOIN_OBJ(self->tail));
    if (instancedict) {
        Py_DECREF(children);
        return instancedict;
    }
    else {
        for (i = 0; i < PyList_GET_SIZE(children); i++)
            Py_DECREF(PyList_GET_ITEM(children, i));
        Py_DECREF(children);

        return NULL;
    }
}

static PyObject *
element_setstate_from_attributes(ElementObject *self,
                                 PyObject *tag,
                                 PyObject *attrib,
                                 PyObject *text,
                                 PyObject *tail,
                                 PyObject *children)
{
    Py_ssize_t i, nchildren;

    if (!tag) {
        PyErr_SetString(PyExc_TypeError, "tag may not be NULL");
        return NULL;
    }

    Py_CLEAR(self->tag);
    self->tag = tag;
    Py_INCREF(self->tag);

    _clear_joined_ptr(&self->text);
    self->text = text ? JOIN_SET(text, PyList_CheckExact(text)) : Py_None;
    Py_INCREF(JOIN_OBJ(self->text));

    _clear_joined_ptr(&self->tail);
    self->tail = tail ? JOIN_SET(tail, PyList_CheckExact(tail)) : Py_None;
    Py_INCREF(JOIN_OBJ(self->tail));

    /* Handle ATTRIB and CHILDREN. */
    if (!children && !attrib)
        Py_RETURN_NONE;

    /* Compute 'nchildren'. */
    if (children) {
        if (!PyList_Check(children)) {
            PyErr_SetString(PyExc_TypeError, "'_children' is not a list");
            return NULL;
        }
        nchildren = PyList_Size(children);
    }
    else {
        nchildren = 0;
    }

    /* Allocate 'extra'. */
    if (element_resize(self, nchildren)) {
        return NULL;
    }
    assert(self->extra && self->extra->allocated >= nchildren);

    /* Copy children */
    for (i = 0; i < nchildren; i++) {
        self->extra->children[i] = PyList_GET_ITEM(children, i);
        Py_INCREF(self->extra->children[i]);
    }

    self->extra->length = nchildren;
    self->extra->allocated = nchildren;

    /* Stash attrib. */
    if (attrib) {
        Py_CLEAR(self->extra->attrib);
        self->extra->attrib = attrib;
        Py_INCREF(attrib);
    }

    Py_RETURN_NONE;
}

/* __setstate__ for Element instance from the Python implementation.
 * 'state' should be the instance dict.
 */

static PyObject *
element_setstate_from_Python(ElementObject *self, PyObject *state)
{
    static char *kwlist[] = {PICKLED_TAG, PICKLED_ATTRIB, PICKLED_TEXT,
                             PICKLED_TAIL, PICKLED_CHILDREN, 0};
    PyObject *args;
    PyObject *tag, *attrib, *text, *tail, *children;
    PyObject *retval;

    tag = attrib = text = tail = children = NULL;
    args = PyTuple_New(0);
    if (!args)
        return NULL;

    if (PyArg_ParseTupleAndKeywords(args, state, "|$OOOOO", kwlist, &tag,
                                    &attrib, &text, &tail, &children))
        retval = element_setstate_from_attributes(self, tag, attrib, text,
                                                  tail, children);
    else
        retval = NULL;

    Py_DECREF(args);
    return retval;
}

/*[clinic input]
_elementtree.Element.__setstate__

    state: object
    /

[clinic start generated code]*/

static PyObject *
_elementtree_Element___setstate__(ElementObject *self, PyObject *state)
/*[clinic end generated code: output=ea28bf3491b1f75e input=aaf80abea7c1e3b9]*/
{
    if (!PyDict_CheckExact(state)) {
        PyErr_Format(PyExc_TypeError,
                     "Don't know how to unpickle \"%.200R\" as an Element",
                     state);
        return NULL;
    }
    else
        return element_setstate_from_Python(self, state);
}

LOCAL(int)
checkpath(PyObject* tag)
{
    Py_ssize_t i;
    int check = 1;

    /* check if a tag contains an xpath character */

#define PATHCHAR(ch) \
    (ch == '/' || ch == '*' || ch == '[' || ch == '@' || ch == '.')

    if (PyUnicode_Check(tag)) {
        const Py_ssize_t len = PyUnicode_GET_LENGTH(tag);
        void *data = PyUnicode_DATA(tag);
        unsigned int kind = PyUnicode_KIND(tag);
        for (i = 0; i < len; i++) {
            Py_UCS4 ch = PyUnicode_READ(kind, data, i);
            if (ch == '{')
                check = 0;
            else if (ch == '}')
                check = 1;
            else if (check && PATHCHAR(ch))
                return 1;
        }
        return 0;
    }
    if (PyBytes_Check(tag)) {
        char *p = PyBytes_AS_STRING(tag);
        for (i = 0; i < PyBytes_GET_SIZE(tag); i++) {
            if (p[i] == '{')
                check = 0;
            else if (p[i] == '}')
                check = 1;
            else if (check && PATHCHAR(p[i]))
                return 1;
        }
        return 0;
    }

    return 1; /* unknown type; might be path expression */
}

/*[clinic input]
_elementtree.Element.extend

    elements: object
    /

[clinic start generated code]*/

static PyObject *
_elementtree_Element_extend(ElementObject *self, PyObject *elements)
/*[clinic end generated code: output=f6e67fc2ff529191 input=807bc4f31c69f7c0]*/
{
    PyObject* seq;
    Py_ssize_t i;

    seq = PySequence_Fast(elements, "");
    if (!seq) {
        PyErr_Format(
            PyExc_TypeError,
            "expected sequence, not \"%.200s\"", Py_TYPE(elements)->tp_name
            );
        return NULL;
    }

    for (i = 0; i < PySequence_Fast_GET_SIZE(seq); i++) {
        PyObject* element = PySequence_Fast_GET_ITEM(seq, i);
        Py_INCREF(element);
        if (!PyObject_TypeCheck(element, (PyTypeObject *)&Element_Type)) {
            PyErr_Format(
                PyExc_TypeError,
                "expected an Element, not \"%.200s\"",
                Py_TYPE(element)->tp_name);
            Py_DECREF(seq);
            Py_DECREF(element);
            return NULL;
        }

        if (element_add_subelement(self, element) < 0) {
            Py_DECREF(seq);
            Py_DECREF(element);
            return NULL;
        }
        Py_DECREF(element);
    }

    Py_DECREF(seq);

    Py_RETURN_NONE;
}

/*[clinic input]
_elementtree.Element.find

    path: object
    namespaces: object = None

[clinic start generated code]*/

static PyObject *
_elementtree_Element_find_impl(ElementObject *self, PyObject *path,
                               PyObject *namespaces)
/*[clinic end generated code: output=41b43f0f0becafae input=359b6985f6489d2e]*/
{
    Py_ssize_t i;
    elementtreestate *st = ET_STATE_GLOBAL;

    if (checkpath(path) || namespaces != Py_None) {
        _Py_IDENTIFIER(find);
        return _PyObject_CallMethodId(
            st->elementpath_obj, &PyId_find, "OOO", self, path, namespaces
            );
    }

    if (!self->extra)
        Py_RETURN_NONE;

    for (i = 0; i < self->extra->length; i++) {
        PyObject* item = self->extra->children[i];
<<<<<<< HEAD
        if (Element_CheckExact(item) &&
            PyObject_RichCompareBool(((ElementObject*)item)->tag, path, Py_EQ) == 1) {
            Py_INCREF(item);
=======
        int rc;
        if (!Element_CheckExact(item))
            continue;
        Py_INCREF(item);
        rc = PyObject_RichCompareBool(((ElementObject*)item)->tag, tag, Py_EQ);
        if (rc > 0)
>>>>>>> 5bf3120e
            return item;
        Py_DECREF(item);
        if (rc < 0)
            return NULL;
    }

    Py_RETURN_NONE;
}

/*[clinic input]
_elementtree.Element.findtext

    path: object
    default: object = None
    namespaces: object = None

[clinic start generated code]*/

static PyObject *
_elementtree_Element_findtext_impl(ElementObject *self, PyObject *path,
                                   PyObject *default_value,
                                   PyObject *namespaces)
/*[clinic end generated code: output=83b3ba4535d308d2 input=b53a85aa5aa2a916]*/
{
    Py_ssize_t i;
    _Py_IDENTIFIER(findtext);
    elementtreestate *st = ET_STATE_GLOBAL;

    if (checkpath(path) || namespaces != Py_None)
        return _PyObject_CallMethodId(
            st->elementpath_obj, &PyId_findtext, "OOOO", self, path, default_value, namespaces
            );

    if (!self->extra) {
        Py_INCREF(default_value);
        return default_value;
    }

    for (i = 0; i < self->extra->length; i++) {
        ElementObject* item = (ElementObject*) self->extra->children[i];
<<<<<<< HEAD
        if (Element_CheckExact(item) &&
            (PyObject_RichCompareBool(item->tag, path, Py_EQ) == 1)) {
=======
        int rc;
        if (!Element_CheckExact(item))
            continue;
        Py_INCREF(item);
        rc = PyObject_RichCompareBool(item->tag, tag, Py_EQ);
        if (rc > 0) {
>>>>>>> 5bf3120e
            PyObject* text = element_get_text(item);
            if (text == Py_None) {
                Py_DECREF(item);
                return PyUnicode_New(0, 0);
            }
            Py_XINCREF(text);
            Py_DECREF(item);
            return text;
        }
        Py_DECREF(item);
        if (rc < 0)
            return NULL;
    }

    Py_INCREF(default_value);
    return default_value;
}

/*[clinic input]
_elementtree.Element.findall

    path: object
    namespaces: object = None

[clinic start generated code]*/

static PyObject *
_elementtree_Element_findall_impl(ElementObject *self, PyObject *path,
                                  PyObject *namespaces)
/*[clinic end generated code: output=1a0bd9f5541b711d input=4d9e6505a638550c]*/
{
    Py_ssize_t i;
    PyObject* out;
    PyObject* tag = path;
    elementtreestate *st = ET_STATE_GLOBAL;

    if (checkpath(tag) || namespaces != Py_None) {
        _Py_IDENTIFIER(findall);
        return _PyObject_CallMethodId(
            st->elementpath_obj, &PyId_findall, "OOO", self, tag, namespaces
            );
    }

    out = PyList_New(0);
    if (!out)
        return NULL;

    if (!self->extra)
        return out;

    for (i = 0; i < self->extra->length; i++) {
        PyObject* item = self->extra->children[i];
        int rc;
        if (!Element_CheckExact(item))
            continue;
        Py_INCREF(item);
        rc = PyObject_RichCompareBool(((ElementObject*)item)->tag, tag, Py_EQ);
        if (rc != 0 && (rc < 0 || PyList_Append(out, item) < 0)) {
            Py_DECREF(item);
            Py_DECREF(out);
            return NULL;
        }
        Py_DECREF(item);
    }

    return out;
}

/*[clinic input]
_elementtree.Element.iterfind

    path: object
    namespaces: object = None

[clinic start generated code]*/

static PyObject *
_elementtree_Element_iterfind_impl(ElementObject *self, PyObject *path,
                                   PyObject *namespaces)
/*[clinic end generated code: output=ecdd56d63b19d40f input=abb974e350fb65c7]*/
{
    PyObject* tag = path;
    _Py_IDENTIFIER(iterfind);
    elementtreestate *st = ET_STATE_GLOBAL;

    return _PyObject_CallMethodId(
        st->elementpath_obj, &PyId_iterfind, "OOO", self, tag, namespaces);
}

/*[clinic input]
_elementtree.Element.get

    key: object
    default: object = None

[clinic start generated code]*/

static PyObject *
_elementtree_Element_get_impl(ElementObject *self, PyObject *key,
                              PyObject *default_value)
/*[clinic end generated code: output=523c614142595d75 input=ee153bbf8cdb246e]*/
{
    PyObject* value;

    if (!self->extra || self->extra->attrib == Py_None)
        value = default_value;
    else {
        value = PyDict_GetItem(self->extra->attrib, key);
        if (!value)
            value = default_value;
    }

    Py_INCREF(value);
    return value;
}

/*[clinic input]
_elementtree.Element.getchildren

[clinic start generated code]*/

static PyObject *
_elementtree_Element_getchildren_impl(ElementObject *self)
/*[clinic end generated code: output=e50ffe118637b14f input=0f754dfded150d5f]*/
{
    Py_ssize_t i;
    PyObject* list;

    /* FIXME: report as deprecated? */

    if (!self->extra)
        return PyList_New(0);

    list = PyList_New(self->extra->length);
    if (!list)
        return NULL;

    for (i = 0; i < self->extra->length; i++) {
        PyObject* item = self->extra->children[i];
        Py_INCREF(item);
        PyList_SET_ITEM(list, i, item);
    }

    return list;
}


static PyObject *
create_elementiter(ElementObject *self, PyObject *tag, int gettext);


/*[clinic input]
_elementtree.Element.iter

    tag: object = None

[clinic start generated code]*/

static PyObject *
_elementtree_Element_iter_impl(ElementObject *self, PyObject *tag)
/*[clinic end generated code: output=3f49f9a862941cc5 input=774d5b12e573aedd]*/
{
    return create_elementiter(self, tag, 0);
}


/*[clinic input]
_elementtree.Element.itertext

[clinic start generated code]*/

static PyObject *
_elementtree_Element_itertext_impl(ElementObject *self)
/*[clinic end generated code: output=5fa34b2fbcb65df6 input=af8f0e42cb239c89]*/
{
    return create_elementiter(self, Py_None, 1);
}


static PyObject*
element_getitem(PyObject* self_, Py_ssize_t index)
{
    ElementObject* self = (ElementObject*) self_;

    if (!self->extra || index < 0 || index >= self->extra->length) {
        PyErr_SetString(
            PyExc_IndexError,
            "child index out of range"
            );
        return NULL;
    }

    Py_INCREF(self->extra->children[index]);
    return self->extra->children[index];
}

/*[clinic input]
_elementtree.Element.insert

    index: Py_ssize_t
    subelement: object(subclass_of='&Element_Type')
    /

[clinic start generated code]*/

static PyObject *
_elementtree_Element_insert_impl(ElementObject *self, Py_ssize_t index,
                                 PyObject *subelement)
/*[clinic end generated code: output=990adfef4d424c0b input=cd6fbfcdab52d7a8]*/
{
    Py_ssize_t i;

    if (!self->extra) {
        if (create_extra(self, NULL) < 0)
            return NULL;
    }

    if (index < 0) {
        index += self->extra->length;
        if (index < 0)
            index = 0;
    }
    if (index > self->extra->length)
        index = self->extra->length;

    if (element_resize(self, 1) < 0)
        return NULL;

    for (i = self->extra->length; i > index; i--)
        self->extra->children[i] = self->extra->children[i-1];

    Py_INCREF(subelement);
    self->extra->children[index] = subelement;

    self->extra->length++;

    Py_RETURN_NONE;
}

/*[clinic input]
_elementtree.Element.items

[clinic start generated code]*/

static PyObject *
_elementtree_Element_items_impl(ElementObject *self)
/*[clinic end generated code: output=6db2c778ce3f5a4d input=adbe09aaea474447]*/
{
    if (!self->extra || self->extra->attrib == Py_None)
        return PyList_New(0);

    return PyDict_Items(self->extra->attrib);
}

/*[clinic input]
_elementtree.Element.keys

[clinic start generated code]*/

static PyObject *
_elementtree_Element_keys_impl(ElementObject *self)
/*[clinic end generated code: output=bc5bfabbf20eeb3c input=f02caf5b496b5b0b]*/
{
    if (!self->extra || self->extra->attrib == Py_None)
        return PyList_New(0);

    return PyDict_Keys(self->extra->attrib);
}

static Py_ssize_t
element_length(ElementObject* self)
{
    if (!self->extra)
        return 0;

    return self->extra->length;
}

/*[clinic input]
_elementtree.Element.makeelement

    tag: object
    attrib: object
    /

[clinic start generated code]*/

static PyObject *
_elementtree_Element_makeelement_impl(ElementObject *self, PyObject *tag,
                                      PyObject *attrib)
/*[clinic end generated code: output=4109832d5bb789ef input=9480d1d2e3e68235]*/
{
    PyObject* elem;

    attrib = PyDict_Copy(attrib);
    if (!attrib)
        return NULL;

    elem = create_new_element(tag, attrib);

    Py_DECREF(attrib);

    return elem;
}

<<<<<<< HEAD
/*[clinic input]
_elementtree.Element.remove

    subelement: object(subclass_of='&Element_Type')
    /

[clinic start generated code]*/

static PyObject *
_elementtree_Element_remove_impl(ElementObject *self, PyObject *subelement)
/*[clinic end generated code: output=38fe6c07d6d87d1f input=d52fc28ededc0bd8]*/
{
    Py_ssize_t i;
=======
static PyObject*
element_remove(ElementObject* self, PyObject* args)
{
    int i;
    int rc;
    PyObject* element;
    PyObject* found;

    if (!PyArg_ParseTuple(args, "O!:remove", &Element_Type, &element))
        return NULL;
>>>>>>> 5bf3120e

    if (!self->extra) {
        /* element has no children, so raise exception */
        PyErr_SetString(
            PyExc_ValueError,
            "list.remove(x): x not in list"
            );
        return NULL;
    }

    for (i = 0; i < self->extra->length; i++) {
        if (self->extra->children[i] == subelement)
            break;
<<<<<<< HEAD
        if (PyObject_RichCompareBool(self->extra->children[i], subelement, Py_EQ) == 1)
=======
        rc = PyObject_RichCompareBool(self->extra->children[i], element, Py_EQ);
        if (rc > 0)
>>>>>>> 5bf3120e
            break;
        if (rc < 0)
            return NULL;
    }

<<<<<<< HEAD
    if (i == self->extra->length) {
        /* subelement is not in children, so raise exception */
=======
    if (i >= self->extra->length) {
        /* element is not in children, so raise exception */
>>>>>>> 5bf3120e
        PyErr_SetString(
            PyExc_ValueError,
            "list.remove(x): x not in list"
            );
        return NULL;
    }

    found = self->extra->children[i];

    self->extra->length--;
    for (; i < self->extra->length; i++)
        self->extra->children[i] = self->extra->children[i+1];

    Py_DECREF(found);
    Py_RETURN_NONE;
}

static PyObject*
element_repr(ElementObject* self)
{
    if (self->tag)
        return PyUnicode_FromFormat("<Element %R at %p>", self->tag, self);
    else
        return PyUnicode_FromFormat("<Element at %p>", self);
}

/*[clinic input]
_elementtree.Element.set

    key: object
    value: object
    /

[clinic start generated code]*/

static PyObject *
_elementtree_Element_set_impl(ElementObject *self, PyObject *key,
                              PyObject *value)
/*[clinic end generated code: output=fb938806be3c5656 input=1efe90f7d82b3fe9]*/
{
    PyObject* attrib;

    if (!self->extra) {
        if (create_extra(self, NULL) < 0)
            return NULL;
    }

    attrib = element_get_attrib(self);
    if (!attrib)
        return NULL;

    if (PyDict_SetItem(attrib, key, value) < 0)
        return NULL;

    Py_RETURN_NONE;
}

static int
element_setitem(PyObject* self_, Py_ssize_t index, PyObject* item)
{
    ElementObject* self = (ElementObject*) self_;
    Py_ssize_t i;
    PyObject* old;

    if (!self->extra || index < 0 || index >= self->extra->length) {
        PyErr_SetString(
            PyExc_IndexError,
            "child assignment index out of range");
        return -1;
    }

    old = self->extra->children[index];

    if (item) {
        Py_INCREF(item);
        self->extra->children[index] = item;
    } else {
        self->extra->length--;
        for (i = index; i < self->extra->length; i++)
            self->extra->children[i] = self->extra->children[i+1];
    }

    Py_DECREF(old);

    return 0;
}

static PyObject*
element_subscr(PyObject* self_, PyObject* item)
{
    ElementObject* self = (ElementObject*) self_;

    if (PyIndex_Check(item)) {
        Py_ssize_t i = PyNumber_AsSsize_t(item, PyExc_IndexError);

        if (i == -1 && PyErr_Occurred()) {
            return NULL;
        }
        if (i < 0 && self->extra)
            i += self->extra->length;
        return element_getitem(self_, i);
    }
    else if (PySlice_Check(item)) {
        Py_ssize_t start, stop, step, slicelen, cur, i;
        PyObject* list;

        if (!self->extra)
            return PyList_New(0);

        if (PySlice_GetIndicesEx(item,
                self->extra->length,
                &start, &stop, &step, &slicelen) < 0) {
            return NULL;
        }

        if (slicelen <= 0)
            return PyList_New(0);
        else {
            list = PyList_New(slicelen);
            if (!list)
                return NULL;

            for (cur = start, i = 0; i < slicelen;
                 cur += step, i++) {
                PyObject* item = self->extra->children[cur];
                Py_INCREF(item);
                PyList_SET_ITEM(list, i, item);
            }

            return list;
        }
    }
    else {
        PyErr_SetString(PyExc_TypeError,
                "element indices must be integers");
        return NULL;
    }
}

static int
element_ass_subscr(PyObject* self_, PyObject* item, PyObject* value)
{
    ElementObject* self = (ElementObject*) self_;

    if (PyIndex_Check(item)) {
        Py_ssize_t i = PyNumber_AsSsize_t(item, PyExc_IndexError);

        if (i == -1 && PyErr_Occurred()) {
            return -1;
        }
        if (i < 0 && self->extra)
            i += self->extra->length;
        return element_setitem(self_, i, value);
    }
    else if (PySlice_Check(item)) {
        Py_ssize_t start, stop, step, slicelen, newlen, cur, i;

        PyObject* recycle = NULL;
        PyObject* seq = NULL;

        if (!self->extra) {
            if (create_extra(self, NULL) < 0)
                return -1;
        }

        if (PySlice_GetIndicesEx(item,
                self->extra->length,
                &start, &stop, &step, &slicelen) < 0) {
            return -1;
        }

        if (value == NULL) {
            /* Delete slice */
            size_t cur;
            Py_ssize_t i;

            if (slicelen <= 0)
                return 0;

            /* Since we're deleting, the direction of the range doesn't matter,
             * so for simplicity make it always ascending.
            */
            if (step < 0) {
                stop = start + 1;
                start = stop + step * (slicelen - 1) - 1;
                step = -step;
            }

            assert((size_t)slicelen <= PY_SIZE_MAX / sizeof(PyObject *));

            /* recycle is a list that will contain all the children
             * scheduled for removal.
            */
            if (!(recycle = PyList_New(slicelen))) {
                PyErr_NoMemory();
                return -1;
            }

            /* This loop walks over all the children that have to be deleted,
             * with cur pointing at them. num_moved is the amount of children
             * until the next deleted child that have to be "shifted down" to
             * occupy the deleted's places.
             * Note that in the ith iteration, shifting is done i+i places down
             * because i children were already removed.
            */
            for (cur = start, i = 0; cur < (size_t)stop; cur += step, ++i) {
                /* Compute how many children have to be moved, clipping at the
                 * list end.
                */
                Py_ssize_t num_moved = step - 1;
                if (cur + step >= (size_t)self->extra->length) {
                    num_moved = self->extra->length - cur - 1;
                }

                PyList_SET_ITEM(recycle, i, self->extra->children[cur]);

                memmove(
                    self->extra->children + cur - i,
                    self->extra->children + cur + 1,
                    num_moved * sizeof(PyObject *));
            }

            /* Leftover "tail" after the last removed child */
            cur = start + (size_t)slicelen * step;
            if (cur < (size_t)self->extra->length) {
                memmove(
                    self->extra->children + cur - slicelen,
                    self->extra->children + cur,
                    (self->extra->length - cur) * sizeof(PyObject *));
            }

            self->extra->length -= slicelen;

            /* Discard the recycle list with all the deleted sub-elements */
            Py_XDECREF(recycle);
            return 0;
        }
        else {
            /* A new slice is actually being assigned */
            seq = PySequence_Fast(value, "");
            if (!seq) {
                PyErr_Format(
                    PyExc_TypeError,
                    "expected sequence, not \"%.200s\"", Py_TYPE(value)->tp_name
                    );
                return -1;
            }
            newlen = PySequence_Size(seq);
        }

        if (step !=  1 && newlen != slicelen)
        {
            PyErr_Format(PyExc_ValueError,
                "attempt to assign sequence of size %zd "
                "to extended slice of size %zd",
                newlen, slicelen
                );
            return -1;
        }

        /* Resize before creating the recycle bin, to prevent refleaks. */
        if (newlen > slicelen) {
            if (element_resize(self, newlen - slicelen) < 0) {
                if (seq) {
                    Py_DECREF(seq);
                }
                return -1;
            }
        }

        if (slicelen > 0) {
            /* to avoid recursive calls to this method (via decref), move
               old items to the recycle bin here, and get rid of them when
               we're done modifying the element */
            recycle = PyList_New(slicelen);
            if (!recycle) {
                if (seq) {
                    Py_DECREF(seq);
                }
                return -1;
            }
            for (cur = start, i = 0; i < slicelen;
                 cur += step, i++)
                PyList_SET_ITEM(recycle, i, self->extra->children[cur]);
        }

        if (newlen < slicelen) {
            /* delete slice */
            for (i = stop; i < self->extra->length; i++)
                self->extra->children[i + newlen - slicelen] = self->extra->children[i];
        } else if (newlen > slicelen) {
            /* insert slice */
            for (i = self->extra->length-1; i >= stop; i--)
                self->extra->children[i + newlen - slicelen] = self->extra->children[i];
        }

        /* replace the slice */
        for (cur = start, i = 0; i < newlen;
             cur += step, i++) {
            PyObject* element = PySequence_Fast_GET_ITEM(seq, i);
            Py_INCREF(element);
            self->extra->children[cur] = element;
        }

        self->extra->length += newlen - slicelen;

        if (seq) {
            Py_DECREF(seq);
        }

        /* discard the recycle bin, and everything in it */
        Py_XDECREF(recycle);

        return 0;
    }
    else {
        PyErr_SetString(PyExc_TypeError,
                "element indices must be integers");
        return -1;
    }
}

static PyObject*
element_getattro(ElementObject* self, PyObject* nameobj)
{
    PyObject* res;
    char *name = "";

    if (PyUnicode_Check(nameobj))
        name = _PyUnicode_AsString(nameobj);

    if (name == NULL)
        return NULL;

    /* handle common attributes first */
    if (strcmp(name, "tag") == 0) {
        res = self->tag;
        Py_INCREF(res);
        return res;
    } else if (strcmp(name, "text") == 0) {
        res = element_get_text(self);
        Py_XINCREF(res);
        return res;
    }

    /* methods */
    res = PyObject_GenericGetAttr((PyObject*) self, nameobj);
    if (res)
        return res;

    /* less common attributes */
    if (strcmp(name, "tail") == 0) {
        PyErr_Clear();
        res = element_get_tail(self);
    } else if (strcmp(name, "attrib") == 0) {
        PyErr_Clear();
        if (!self->extra) {
            if (create_extra(self, NULL) < 0)
                return NULL;
        }
        res = element_get_attrib(self);
    }

    if (!res)
        return NULL;

    Py_INCREF(res);
    return res;
}

static int
element_setattro(ElementObject* self, PyObject* nameobj, PyObject* value)
{
    char *name = "";
    if (PyUnicode_Check(nameobj))
        name = _PyUnicode_AsString(nameobj);
    if (name == NULL)
        return -1;

    if (strcmp(name, "tag") == 0) {
        Py_DECREF(self->tag);
        self->tag = value;
        Py_INCREF(self->tag);
    } else if (strcmp(name, "text") == 0) {
        Py_DECREF(JOIN_OBJ(self->text));
        self->text = value;
        Py_INCREF(self->text);
    } else if (strcmp(name, "tail") == 0) {
        Py_DECREF(JOIN_OBJ(self->tail));
        self->tail = value;
        Py_INCREF(self->tail);
    } else if (strcmp(name, "attrib") == 0) {
        if (!self->extra) {
            if (create_extra(self, NULL) < 0)
                return -1;
        }
        Py_DECREF(self->extra->attrib);
        self->extra->attrib = value;
        Py_INCREF(self->extra->attrib);
    } else {
        PyErr_SetString(PyExc_AttributeError,
            "Can't set arbitrary attributes on Element");
        return -1;
    }

    return 0;
}

static PySequenceMethods element_as_sequence = {
    (lenfunc) element_length,
    0, /* sq_concat */
    0, /* sq_repeat */
    element_getitem,
    0,
    element_setitem,
    0,
};

/******************************* Element iterator ****************************/

/* ElementIterObject represents the iteration state over an XML element in
 * pre-order traversal. To keep track of which sub-element should be returned
 * next, a stack of parents is maintained. This is a standard stack-based
 * iterative pre-order traversal of a tree.
 * The stack is managed using a single-linked list starting at parent_stack.
 * Each stack node contains the saved parent to which we should return after
 * the current one is exhausted, and the next child to examine in that parent.
 */
typedef struct ParentLocator_t {
    ElementObject *parent;
    Py_ssize_t child_index;
    struct ParentLocator_t *next;
} ParentLocator;

typedef struct {
    PyObject_HEAD
    ParentLocator *parent_stack;
    ElementObject *root_element;
    PyObject *sought_tag;
    int root_done;
    int gettext;
} ElementIterObject;


static void
elementiter_dealloc(ElementIterObject *it)
{
    ParentLocator *p = it->parent_stack;
    while (p) {
        ParentLocator *temp = p;
        Py_XDECREF(p->parent);
        p = p->next;
        PyObject_Free(temp);
    }

    Py_XDECREF(it->sought_tag);
    Py_XDECREF(it->root_element);

    PyObject_GC_UnTrack(it);
    PyObject_GC_Del(it);
}

static int
elementiter_traverse(ElementIterObject *it, visitproc visit, void *arg)
{
    ParentLocator *p = it->parent_stack;
    while (p) {
        Py_VISIT(p->parent);
        p = p->next;
    }

    Py_VISIT(it->root_element);
    Py_VISIT(it->sought_tag);
    return 0;
}

/* Helper function for elementiter_next. Add a new parent to the parent stack.
 */
static ParentLocator *
parent_stack_push_new(ParentLocator *stack, ElementObject *parent)
{
    ParentLocator *new_node = PyObject_Malloc(sizeof(ParentLocator));
    if (new_node) {
        new_node->parent = parent;
        Py_INCREF(parent);
        new_node->child_index = 0;
        new_node->next = stack;
    }
    return new_node;
}

static PyObject *
elementiter_next(ElementIterObject *it)
{
    /* Sub-element iterator.
     *
     * A short note on gettext: this function serves both the iter() and
     * itertext() methods to avoid code duplication. However, there are a few
     * small differences in the way these iterations work. Namely:
     *   - itertext() only yields text from nodes that have it, and continues
     *     iterating when a node doesn't have text (so it doesn't return any
     *     node like iter())
     *   - itertext() also has to handle tail, after finishing with all the
     *     children of a node.
     */
    ElementObject *cur_parent;
    Py_ssize_t child_index;
    int rc;

    while (1) {
        /* Handle the case reached in the beginning and end of iteration, where
         * the parent stack is empty. The root_done flag gives us indication
         * whether we've just started iterating (so root_done is 0), in which
         * case the root is returned. If root_done is 1 and we're here, the
         * iterator is exhausted.
         */
        if (!it->parent_stack->parent) {
            if (it->root_done) {
                PyErr_SetNone(PyExc_StopIteration);
                return NULL;
            } else {
                it->parent_stack = parent_stack_push_new(it->parent_stack,
                                                         it->root_element);
                if (!it->parent_stack) {
                    PyErr_NoMemory();
                    return NULL;
                }

                it->root_done = 1;
                rc = (it->sought_tag == Py_None);
                if (!rc) {
                    rc = PyObject_RichCompareBool(it->root_element->tag,
                                                  it->sought_tag, Py_EQ);
                    if (rc < 0)
                        return NULL;
                }
                if (rc) {
                    if (it->gettext) {
                        PyObject *text = element_get_text(it->root_element);
                        if (!text)
                            return NULL;
                        rc = PyObject_IsTrue(text);
                        if (rc < 0)
                            return NULL;
                        if (rc) {
                            Py_INCREF(text);
                            return text;
                        }
                    } else {
                        Py_INCREF(it->root_element);
                        return (PyObject *)it->root_element;
                    }
                }
            }
        }

        /* See if there are children left to traverse in the current parent. If
         * yes, visit the next child. If not, pop the stack and try again.
         */
        cur_parent = it->parent_stack->parent;
        child_index = it->parent_stack->child_index;
        if (cur_parent->extra && child_index < cur_parent->extra->length) {
            ElementObject *child = (ElementObject *)
                cur_parent->extra->children[child_index];
            it->parent_stack->child_index++;
            it->parent_stack = parent_stack_push_new(it->parent_stack,
                                                     child);
            if (!it->parent_stack) {
                PyErr_NoMemory();
                return NULL;
            }

            if (it->gettext) {
                PyObject *text = element_get_text(child);
                if (!text)
                    return NULL;
                rc = PyObject_IsTrue(text);
                if (rc < 0)
                    return NULL;
                if (rc) {
                    Py_INCREF(text);
                    return text;
                }
            } else {
                rc = (it->sought_tag == Py_None);
                if (!rc) {
                    rc = PyObject_RichCompareBool(child->tag,
                                                  it->sought_tag, Py_EQ);
                    if (rc < 0)
                        return NULL;
                }
                if (rc) {
                    Py_INCREF(child);
                    return (PyObject *)child;
                }
            }
        }
        else {
            PyObject *tail;
            ParentLocator *next = it->parent_stack->next;
            if (it->gettext) {
                tail = element_get_tail(cur_parent);
                if (!tail)
                    return NULL;
            }
            else
                tail = Py_None;
            Py_XDECREF(it->parent_stack->parent);
            PyObject_Free(it->parent_stack);
            it->parent_stack = next;

            /* Note that extra condition on it->parent_stack->parent here;
             * this is because itertext() is supposed to only return *inner*
             * text, not text following the element it began iteration with.
             */
            if (it->parent_stack->parent) {
                rc = PyObject_IsTrue(tail);
                if (rc < 0)
                    return NULL;
                if (rc) {
                    Py_INCREF(tail);
                    return tail;
                }
            }
        }
    }

    return NULL;
}


static PyTypeObject ElementIter_Type = {
    PyVarObject_HEAD_INIT(NULL, 0)
    /* Using the module's name since the pure-Python implementation does not
       have such a type. */
    "_elementtree._element_iterator",           /* tp_name */
    sizeof(ElementIterObject),                  /* tp_basicsize */
    0,                                          /* tp_itemsize */
    /* methods */
    (destructor)elementiter_dealloc,            /* tp_dealloc */
    0,                                          /* tp_print */
    0,                                          /* tp_getattr */
    0,                                          /* tp_setattr */
    0,                                          /* tp_reserved */
    0,                                          /* tp_repr */
    0,                                          /* tp_as_number */
    0,                                          /* tp_as_sequence */
    0,                                          /* tp_as_mapping */
    0,                                          /* tp_hash */
    0,                                          /* tp_call */
    0,                                          /* tp_str */
    0,                                          /* tp_getattro */
    0,                                          /* tp_setattro */
    0,                                          /* tp_as_buffer */
    Py_TPFLAGS_DEFAULT | Py_TPFLAGS_HAVE_GC,    /* tp_flags */
    0,                                          /* tp_doc */
    (traverseproc)elementiter_traverse,         /* tp_traverse */
    0,                                          /* tp_clear */
    0,                                          /* tp_richcompare */
    0,                                          /* tp_weaklistoffset */
    PyObject_SelfIter,                          /* tp_iter */
    (iternextfunc)elementiter_next,             /* tp_iternext */
    0,                                          /* tp_methods */
    0,                                          /* tp_members */
    0,                                          /* tp_getset */
    0,                                          /* tp_base */
    0,                                          /* tp_dict */
    0,                                          /* tp_descr_get */
    0,                                          /* tp_descr_set */
    0,                                          /* tp_dictoffset */
    0,                                          /* tp_init */
    0,                                          /* tp_alloc */
    0,                                          /* tp_new */
};


static PyObject *
create_elementiter(ElementObject *self, PyObject *tag, int gettext)
{
    ElementIterObject *it;

    it = PyObject_GC_New(ElementIterObject, &ElementIter_Type);
    if (!it)
        return NULL;

    if (PyUnicode_Check(tag)) {
        if (PyUnicode_READY(tag) < 0)
            return NULL;
        if (PyUnicode_GET_LENGTH(tag) == 1 && PyUnicode_READ_CHAR(tag, 0) == '*')
            tag = Py_None;
    }
    else if (PyBytes_Check(tag)) {
        if (PyBytes_GET_SIZE(tag) == 1 && *PyBytes_AS_STRING(tag) == '*')
            tag = Py_None;
    }

    Py_INCREF(tag);
    it->sought_tag = tag;
    it->root_done = 0;
    it->gettext = gettext;
    Py_INCREF(self);
    it->root_element = self;

    PyObject_GC_Track(it);

    it->parent_stack = PyObject_Malloc(sizeof(ParentLocator));
    if (it->parent_stack == NULL) {
        Py_DECREF(it);
        PyErr_NoMemory();
        return NULL;
    }
    it->parent_stack->parent = NULL;
    it->parent_stack->child_index = 0;
    it->parent_stack->next = NULL;

    return (PyObject *)it;
}


/* ==================================================================== */
/* the tree builder type */

typedef struct {
    PyObject_HEAD

    PyObject *root; /* root node (first created node) */

    PyObject *this; /* current node */
    PyObject *last; /* most recently created node */

    PyObject *data; /* data collector (string or list), or NULL */

    PyObject *stack; /* element stack */
    Py_ssize_t index; /* current stack size (0 means empty) */

    PyObject *element_factory;

    /* element tracing */
    PyObject *events; /* list of events, or NULL if not collecting */
    PyObject *start_event_obj; /* event objects (NULL to ignore) */
    PyObject *end_event_obj;
    PyObject *start_ns_event_obj;
    PyObject *end_ns_event_obj;
} TreeBuilderObject;

#define TreeBuilder_CheckExact(op) (Py_TYPE(op) == &TreeBuilder_Type)

/* -------------------------------------------------------------------- */
/* constructor and destructor */

static PyObject *
treebuilder_new(PyTypeObject *type, PyObject *args, PyObject *kwds)
{
    TreeBuilderObject *t = (TreeBuilderObject *)type->tp_alloc(type, 0);
    if (t != NULL) {
        t->root = NULL;

        Py_INCREF(Py_None);
        t->this = Py_None;
        Py_INCREF(Py_None);
        t->last = Py_None;

        t->data = NULL;
        t->element_factory = NULL;
        t->stack = PyList_New(20);
        if (!t->stack) {
            Py_DECREF(t->this);
            Py_DECREF(t->last);
            Py_DECREF((PyObject *) t);
            return NULL;
        }
        t->index = 0;

        t->events = NULL;
        t->start_event_obj = t->end_event_obj = NULL;
        t->start_ns_event_obj = t->end_ns_event_obj = NULL;
    }
    return (PyObject *)t;
}

/*[clinic input]
_elementtree.TreeBuilder.__init__

    element_factory: object = NULL

[clinic start generated code]*/

static int
_elementtree_TreeBuilder___init___impl(TreeBuilderObject *self,
                                       PyObject *element_factory)
/*[clinic end generated code: output=91cfa7558970ee96 input=1b424eeefc35249c]*/
{
    PyObject *tmp;

    if (element_factory) {
        Py_INCREF(element_factory);
        tmp = self->element_factory;
        self->element_factory = element_factory;
        Py_XDECREF(tmp);
    }

    return 0;
}

static int
treebuilder_gc_traverse(TreeBuilderObject *self, visitproc visit, void *arg)
{
    Py_VISIT(self->root);
    Py_VISIT(self->this);
    Py_VISIT(self->last);
    Py_VISIT(self->data);
    Py_VISIT(self->stack);
    Py_VISIT(self->element_factory);
    return 0;
}

static int
treebuilder_gc_clear(TreeBuilderObject *self)
{
    Py_CLEAR(self->end_ns_event_obj);
    Py_CLEAR(self->start_ns_event_obj);
    Py_CLEAR(self->end_event_obj);
    Py_CLEAR(self->start_event_obj);
    Py_CLEAR(self->events);
    Py_CLEAR(self->stack);
    Py_CLEAR(self->data);
    Py_CLEAR(self->last);
    Py_CLEAR(self->this);
    Py_CLEAR(self->element_factory);
    Py_CLEAR(self->root);
    return 0;
}

static void
treebuilder_dealloc(TreeBuilderObject *self)
{
    PyObject_GC_UnTrack(self);
    treebuilder_gc_clear(self);
    Py_TYPE(self)->tp_free((PyObject *)self);
}

/* -------------------------------------------------------------------- */
/* helpers for handling of arbitrary element-like objects */

static int
treebuilder_set_element_text_or_tail(PyObject *element, PyObject *data,
                                     PyObject **dest, _Py_Identifier *name)
{
    if (Element_CheckExact(element)) {
        Py_DECREF(JOIN_OBJ(*dest));
        *dest = JOIN_SET(data, PyList_CheckExact(data));
        return 0;
    }
    else {
        PyObject *joined = list_join(data);
        int r;
        if (joined == NULL)
            return -1;
        r = _PyObject_SetAttrId(element, name, joined);
        Py_DECREF(joined);
        return r;
    }
}

/* These two functions steal a reference to data */
static int
treebuilder_set_element_text(PyObject *element, PyObject *data)
{
    _Py_IDENTIFIER(text);
    return treebuilder_set_element_text_or_tail(
        element, data, &((ElementObject *) element)->text, &PyId_text);
}

static int
treebuilder_set_element_tail(PyObject *element, PyObject *data)
{
    _Py_IDENTIFIER(tail);
    return treebuilder_set_element_text_or_tail(
        element, data, &((ElementObject *) element)->tail, &PyId_tail);
}

static int
treebuilder_add_subelement(PyObject *element, PyObject *child)
{
    _Py_IDENTIFIER(append);
    if (Element_CheckExact(element)) {
        ElementObject *elem = (ElementObject *) element;
        return element_add_subelement(elem, child);
    }
    else {
        PyObject *res;
        res = _PyObject_CallMethodId(element, &PyId_append, "O", child);
        if (res == NULL)
            return -1;
        Py_DECREF(res);
        return 0;
    }
}

/* -------------------------------------------------------------------- */
/* handlers */

LOCAL(PyObject*)
treebuilder_handle_start(TreeBuilderObject* self, PyObject* tag,
                         PyObject* attrib)
{
    PyObject* node;
    PyObject* this;
    elementtreestate *st = ET_STATE_GLOBAL;

    if (self->data) {
        if (self->this == self->last) {
            if (treebuilder_set_element_text(self->last, self->data))
                return NULL;
        }
        else {
            if (treebuilder_set_element_tail(self->last, self->data))
                return NULL;
        }
        self->data = NULL;
    }

    if (self->element_factory && self->element_factory != Py_None) {
        node = PyObject_CallFunction(self->element_factory, "OO", tag, attrib);
    } else {
        node = create_new_element(tag, attrib);
    }
    if (!node) {
        return NULL;
    }

    this = self->this;

    if (this != Py_None) {
        if (treebuilder_add_subelement(this, node) < 0)
            goto error;
    } else {
        if (self->root) {
            PyErr_SetString(
                st->parseerror_obj,
                "multiple elements on top level"
                );
            goto error;
        }
        Py_INCREF(node);
        self->root = node;
    }

    if (self->index < PyList_GET_SIZE(self->stack)) {
        if (PyList_SetItem(self->stack, self->index, this) < 0)
            goto error;
        Py_INCREF(this);
    } else {
        if (PyList_Append(self->stack, this) < 0)
            goto error;
    }
    self->index++;

    Py_DECREF(this);
    Py_INCREF(node);
    self->this = node;

    Py_DECREF(self->last);
    Py_INCREF(node);
    self->last = node;

    if (self->start_event_obj) {
        PyObject* res;
        PyObject* action = self->start_event_obj;
        res = PyTuple_Pack(2, action, node);
        if (res) {
            PyList_Append(self->events, res);
            Py_DECREF(res);
        } else
            PyErr_Clear(); /* FIXME: propagate error */
    }

    return node;

  error:
    Py_DECREF(node);
    return NULL;
}

LOCAL(PyObject*)
treebuilder_handle_data(TreeBuilderObject* self, PyObject* data)
{
    if (!self->data) {
        if (self->last == Py_None) {
            /* ignore calls to data before the first call to start */
            Py_RETURN_NONE;
        }
        /* store the first item as is */
        Py_INCREF(data); self->data = data;
    } else {
        /* more than one item; use a list to collect items */
        if (PyBytes_CheckExact(self->data) && Py_REFCNT(self->data) == 1 &&
            PyBytes_CheckExact(data) && PyBytes_GET_SIZE(data) == 1) {
            /* XXX this code path unused in Python 3? */
            /* expat often generates single character data sections; handle
               the most common case by resizing the existing string... */
            Py_ssize_t size = PyBytes_GET_SIZE(self->data);
            if (_PyBytes_Resize(&self->data, size + 1) < 0)
                return NULL;
            PyBytes_AS_STRING(self->data)[size] = PyBytes_AS_STRING(data)[0];
        } else if (PyList_CheckExact(self->data)) {
            if (PyList_Append(self->data, data) < 0)
                return NULL;
        } else {
            PyObject* list = PyList_New(2);
            if (!list)
                return NULL;
            PyList_SET_ITEM(list, 0, self->data);
            Py_INCREF(data); PyList_SET_ITEM(list, 1, data);
            self->data = list;
        }
    }

    Py_RETURN_NONE;
}

LOCAL(PyObject*)
treebuilder_handle_end(TreeBuilderObject* self, PyObject* tag)
{
    PyObject* item;

    if (self->data) {
        if (self->this == self->last) {
            if (treebuilder_set_element_text(self->last, self->data))
                return NULL;
        } else {
            if (treebuilder_set_element_tail(self->last, self->data))
                return NULL;
        }
        self->data = NULL;
    }

    if (self->index == 0) {
        PyErr_SetString(
            PyExc_IndexError,
            "pop from empty stack"
            );
        return NULL;
    }

    self->index--;

    item = PyList_GET_ITEM(self->stack, self->index);
    Py_INCREF(item);

    Py_DECREF(self->last);

    self->last = self->this;
    self->this = item;

    if (self->end_event_obj) {
        PyObject* res;
        PyObject* action = self->end_event_obj;
        PyObject* node = (PyObject*) self->last;
        res = PyTuple_Pack(2, action, node);
        if (res) {
            PyList_Append(self->events, res);
            Py_DECREF(res);
        } else
            PyErr_Clear(); /* FIXME: propagate error */
    }

    Py_INCREF(self->last);
    return (PyObject*) self->last;
}

LOCAL(void)
treebuilder_handle_namespace(TreeBuilderObject* self, int start,
                             PyObject *prefix, PyObject *uri)
{
    PyObject* res;
    PyObject* action;
    PyObject* parcel;

    if (!self->events)
        return;

    if (start) {
        if (!self->start_ns_event_obj)
            return;
        action = self->start_ns_event_obj;
        parcel = Py_BuildValue("OO", prefix, uri);
        if (!parcel)
            return;
        Py_INCREF(action);
    } else {
        if (!self->end_ns_event_obj)
            return;
        action = self->end_ns_event_obj;
        Py_INCREF(action);
        parcel = Py_None;
        Py_INCREF(parcel);
    }

    res = PyTuple_New(2);

    if (res) {
        PyTuple_SET_ITEM(res, 0, action);
        PyTuple_SET_ITEM(res, 1, parcel);
        PyList_Append(self->events, res);
        Py_DECREF(res);
    }
    else {
        Py_DECREF(action);
        Py_DECREF(parcel);
        PyErr_Clear(); /* FIXME: propagate error */
    }
}

/* -------------------------------------------------------------------- */
/* methods (in alphabetical order) */

/*[clinic input]
_elementtree.TreeBuilder.data

    data: object
    /

[clinic start generated code]*/

static PyObject *
_elementtree_TreeBuilder_data(TreeBuilderObject *self, PyObject *data)
/*[clinic end generated code: output=69144c7100795bb2 input=a0540c532b284d29]*/
{
    return treebuilder_handle_data(self, data);
}

/*[clinic input]
_elementtree.TreeBuilder.end

    tag: object
    /

[clinic start generated code]*/

static PyObject *
_elementtree_TreeBuilder_end(TreeBuilderObject *self, PyObject *tag)
/*[clinic end generated code: output=9a98727cc691cd9d input=22dc3674236f5745]*/
{
    return treebuilder_handle_end(self, tag);
}

LOCAL(PyObject*)
treebuilder_done(TreeBuilderObject* self)
{
    PyObject* res;

    /* FIXME: check stack size? */

    if (self->root)
        res = self->root;
    else
        res = Py_None;

    Py_INCREF(res);
    return res;
}

/*[clinic input]
_elementtree.TreeBuilder.close

[clinic start generated code]*/

static PyObject *
_elementtree_TreeBuilder_close_impl(TreeBuilderObject *self)
/*[clinic end generated code: output=b441fee3202f61ee input=f7c9c65dc718de14]*/
{
    return treebuilder_done(self);
}

/*[clinic input]
_elementtree.TreeBuilder.start

    tag: object
    attrs: object = None
    /

[clinic start generated code]*/

static PyObject *
_elementtree_TreeBuilder_start_impl(TreeBuilderObject *self, PyObject *tag,
                                    PyObject *attrs)
/*[clinic end generated code: output=e7e9dc2861349411 input=95fc1758dd042c65]*/
{
    return treebuilder_handle_start(self, tag, attrs);
}

/* ==================================================================== */
/* the expat interface */

#include "expat.h"
#include "pyexpat.h"

/* The PyExpat_CAPI structure is an immutable dispatch table, so it can be
 * cached globally without being in per-module state.
 */
static struct PyExpat_CAPI *expat_capi;
#define EXPAT(func) (expat_capi->func)

static XML_Memory_Handling_Suite ExpatMemoryHandler = {
    PyObject_Malloc, PyObject_Realloc, PyObject_Free};

typedef struct {
    PyObject_HEAD

    XML_Parser parser;

    PyObject *target;
    PyObject *entity;

    PyObject *names;

    PyObject *handle_start;
    PyObject *handle_data;
    PyObject *handle_end;

    PyObject *handle_comment;
    PyObject *handle_pi;
    PyObject *handle_doctype;

    PyObject *handle_close;

} XMLParserObject;

#define XMLParser_CheckExact(op) (Py_TYPE(op) == &XMLParser_Type)

/* helpers */

LOCAL(PyObject*)
makeuniversal(XMLParserObject* self, const char* string)
{
    /* convert a UTF-8 tag/attribute name from the expat parser
       to a universal name string */

    Py_ssize_t size = (Py_ssize_t) strlen(string);
    PyObject* key;
    PyObject* value;

    /* look the 'raw' name up in the names dictionary */
    key = PyBytes_FromStringAndSize(string, size);
    if (!key)
        return NULL;

    value = PyDict_GetItem(self->names, key);

    if (value) {
        Py_INCREF(value);
    } else {
        /* new name.  convert to universal name, and decode as
           necessary */

        PyObject* tag;
        char* p;
        Py_ssize_t i;

        /* look for namespace separator */
        for (i = 0; i < size; i++)
            if (string[i] == '}')
                break;
        if (i != size) {
            /* convert to universal name */
            tag = PyBytes_FromStringAndSize(NULL, size+1);
            if (tag == NULL) {
                Py_DECREF(key);
                return NULL;
            }
            p = PyBytes_AS_STRING(tag);
            p[0] = '{';
            memcpy(p+1, string, size);
            size++;
        } else {
            /* plain name; use key as tag */
            Py_INCREF(key);
            tag = key;
        }

        /* decode universal name */
        p = PyBytes_AS_STRING(tag);
        value = PyUnicode_DecodeUTF8(p, size, "strict");
        Py_DECREF(tag);
        if (!value) {
            Py_DECREF(key);
            return NULL;
        }

        /* add to names dictionary */
        if (PyDict_SetItem(self->names, key, value) < 0) {
            Py_DECREF(key);
            Py_DECREF(value);
            return NULL;
        }
    }

    Py_DECREF(key);
    return value;
}

/* Set the ParseError exception with the given parameters.
 * If message is not NULL, it's used as the error string. Otherwise, the
 * message string is the default for the given error_code.
*/
static void
expat_set_error(enum XML_Error error_code, Py_ssize_t line, Py_ssize_t column,
                const char *message)
{
    PyObject *errmsg, *error, *position, *code;
    elementtreestate *st = ET_STATE_GLOBAL;

    errmsg = PyUnicode_FromFormat("%s: line %zd, column %zd",
                message ? message : EXPAT(ErrorString)(error_code),
                line, column);
    if (errmsg == NULL)
        return;

    error = PyObject_CallFunction(st->parseerror_obj, "O", errmsg);
    Py_DECREF(errmsg);
    if (!error)
        return;

    /* Add code and position attributes */
    code = PyLong_FromLong((long)error_code);
    if (!code) {
        Py_DECREF(error);
        return;
    }
    if (PyObject_SetAttrString(error, "code", code) == -1) {
        Py_DECREF(error);
        Py_DECREF(code);
        return;
    }
    Py_DECREF(code);

    position = Py_BuildValue("(nn)", line, column);
    if (!position) {
        Py_DECREF(error);
        return;
    }
    if (PyObject_SetAttrString(error, "position", position) == -1) {
        Py_DECREF(error);
        Py_DECREF(position);
        return;
    }
    Py_DECREF(position);

    PyErr_SetObject(st->parseerror_obj, error);
    Py_DECREF(error);
}

/* -------------------------------------------------------------------- */
/* handlers */

static void
expat_default_handler(XMLParserObject* self, const XML_Char* data_in,
                      int data_len)
{
    PyObject* key;
    PyObject* value;
    PyObject* res;

    if (data_len < 2 || data_in[0] != '&')
        return;

    if (PyErr_Occurred())
        return;

    key = PyUnicode_DecodeUTF8(data_in + 1, data_len - 2, "strict");
    if (!key)
        return;

    value = PyDict_GetItem(self->entity, key);

    if (value) {
        if (TreeBuilder_CheckExact(self->target))
            res = treebuilder_handle_data(
                (TreeBuilderObject*) self->target, value
                );
        else if (self->handle_data)
            res = PyObject_CallFunction(self->handle_data, "O", value);
        else
            res = NULL;
        Py_XDECREF(res);
    } else if (!PyErr_Occurred()) {
        /* Report the first error, not the last */
        char message[128] = "undefined entity ";
        strncat(message, data_in, data_len < 100?data_len:100);
        expat_set_error(
            XML_ERROR_UNDEFINED_ENTITY,
            EXPAT(GetErrorLineNumber)(self->parser),
            EXPAT(GetErrorColumnNumber)(self->parser),
            message
            );
    }

    Py_DECREF(key);
}

static void
expat_start_handler(XMLParserObject* self, const XML_Char* tag_in,
                    const XML_Char **attrib_in)
{
    PyObject* res;
    PyObject* tag;
    PyObject* attrib;
    int ok;

    if (PyErr_Occurred())
        return;

    /* tag name */
    tag = makeuniversal(self, tag_in);
    if (!tag)
        return; /* parser will look for errors */

    /* attributes */
    if (attrib_in[0]) {
        attrib = PyDict_New();
        if (!attrib)
            return;
        while (attrib_in[0] && attrib_in[1]) {
            PyObject* key = makeuniversal(self, attrib_in[0]);
            PyObject* value = PyUnicode_DecodeUTF8(attrib_in[1], strlen(attrib_in[1]), "strict");
            if (!key || !value) {
                Py_XDECREF(value);
                Py_XDECREF(key);
                Py_DECREF(attrib);
                return;
            }
            ok = PyDict_SetItem(attrib, key, value);
            Py_DECREF(value);
            Py_DECREF(key);
            if (ok < 0) {
                Py_DECREF(attrib);
                return;
            }
            attrib_in += 2;
        }
    } else {
        /* Pass an empty dictionary on */
        attrib = PyDict_New();
        if (!attrib)
            return;
    }

    if (TreeBuilder_CheckExact(self->target)) {
        /* shortcut */
        res = treebuilder_handle_start((TreeBuilderObject*) self->target,
                                       tag, attrib);
    }
    else if (self->handle_start) {
        res = PyObject_CallFunction(self->handle_start, "OO", tag, attrib);
    } else
        res = NULL;

    Py_DECREF(tag);
    Py_DECREF(attrib);

    Py_XDECREF(res);
}

static void
expat_data_handler(XMLParserObject* self, const XML_Char* data_in,
                   int data_len)
{
    PyObject* data;
    PyObject* res;

    if (PyErr_Occurred())
        return;

    data = PyUnicode_DecodeUTF8(data_in, data_len, "strict");
    if (!data)
        return; /* parser will look for errors */

    if (TreeBuilder_CheckExact(self->target))
        /* shortcut */
        res = treebuilder_handle_data((TreeBuilderObject*) self->target, data);
    else if (self->handle_data)
        res = PyObject_CallFunction(self->handle_data, "O", data);
    else
        res = NULL;

    Py_DECREF(data);

    Py_XDECREF(res);
}

static void
expat_end_handler(XMLParserObject* self, const XML_Char* tag_in)
{
    PyObject* tag;
    PyObject* res = NULL;

    if (PyErr_Occurred())
        return;

    if (TreeBuilder_CheckExact(self->target))
        /* shortcut */
        /* the standard tree builder doesn't look at the end tag */
        res = treebuilder_handle_end(
            (TreeBuilderObject*) self->target, Py_None
            );
    else if (self->handle_end) {
        tag = makeuniversal(self, tag_in);
        if (tag) {
            res = PyObject_CallFunction(self->handle_end, "O", tag);
            Py_DECREF(tag);
        }
    }

    Py_XDECREF(res);
}

static void
expat_start_ns_handler(XMLParserObject* self, const XML_Char* prefix,
                       const XML_Char *uri)
{
    PyObject* sprefix = NULL;
    PyObject* suri = NULL;

    if (PyErr_Occurred())
        return;

    if (uri)
        suri = PyUnicode_DecodeUTF8(uri, strlen(uri), "strict");
    else
        suri = PyUnicode_FromString("");
    if (!suri)
        return;

    if (prefix)
        sprefix = PyUnicode_DecodeUTF8(prefix, strlen(prefix), "strict");
    else
        sprefix = PyUnicode_FromString("");
    if (!sprefix) {
        Py_DECREF(suri);
        return;
    }

    treebuilder_handle_namespace(
        (TreeBuilderObject*) self->target, 1, sprefix, suri
        );

    Py_DECREF(sprefix);
    Py_DECREF(suri);
}

static void
expat_end_ns_handler(XMLParserObject* self, const XML_Char* prefix_in)
{
    if (PyErr_Occurred())
        return;

    treebuilder_handle_namespace(
        (TreeBuilderObject*) self->target, 0, NULL, NULL
        );
}

static void
expat_comment_handler(XMLParserObject* self, const XML_Char* comment_in)
{
    PyObject* comment;
    PyObject* res;

    if (PyErr_Occurred())
        return;

    if (self->handle_comment) {
        comment = PyUnicode_DecodeUTF8(comment_in, strlen(comment_in), "strict");
        if (comment) {
            res = PyObject_CallFunction(self->handle_comment, "O", comment);
            Py_XDECREF(res);
            Py_DECREF(comment);
        }
    }
}

static void
expat_start_doctype_handler(XMLParserObject *self,
                            const XML_Char *doctype_name,
                            const XML_Char *sysid,
                            const XML_Char *pubid,
                            int has_internal_subset)
{
    PyObject *self_pyobj = (PyObject *)self;
    PyObject *doctype_name_obj, *sysid_obj, *pubid_obj;
    PyObject *parser_doctype = NULL;
    PyObject *res = NULL;

    if (PyErr_Occurred())
        return;

    doctype_name_obj = makeuniversal(self, doctype_name);
    if (!doctype_name_obj)
        return;

    if (sysid) {
        sysid_obj = makeuniversal(self, sysid);
        if (!sysid_obj) {
            Py_DECREF(doctype_name_obj);
            return;
        }
    } else {
        Py_INCREF(Py_None);
        sysid_obj = Py_None;
    }

    if (pubid) {
        pubid_obj = makeuniversal(self, pubid);
        if (!pubid_obj) {
            Py_DECREF(doctype_name_obj);
            Py_DECREF(sysid_obj);
            return;
        }
    } else {
        Py_INCREF(Py_None);
        pubid_obj = Py_None;
    }

    /* If the target has a handler for doctype, call it. */
    if (self->handle_doctype) {
        res = PyObject_CallFunction(self->handle_doctype, "OOO",
                                    doctype_name_obj, pubid_obj, sysid_obj);
        Py_CLEAR(res);
    }

    /* Now see if the parser itself has a doctype method. If yes and it's
     * a subclass, call it but warn about deprecation. If it's not a subclass
     * (i.e. vanilla XMLParser), do nothing.
     */
    parser_doctype = PyObject_GetAttrString(self_pyobj, "doctype");
    if (parser_doctype) {
        if (!XMLParser_CheckExact(self_pyobj)) {
            if (PyErr_WarnEx(PyExc_DeprecationWarning,
                            "This method of XMLParser is deprecated.  Define"
                            " doctype() method on the TreeBuilder target.",
                            1) < 0) {
                goto clear;
            }
            res = PyObject_CallFunction(parser_doctype, "OOO",
                                        doctype_name_obj, pubid_obj, sysid_obj);
            Py_CLEAR(res);
        }
    }

clear:
    Py_XDECREF(parser_doctype);
    Py_DECREF(doctype_name_obj);
    Py_DECREF(pubid_obj);
    Py_DECREF(sysid_obj);
}

static void
expat_pi_handler(XMLParserObject* self, const XML_Char* target_in,
                 const XML_Char* data_in)
{
    PyObject* target;
    PyObject* data;
    PyObject* res;

    if (PyErr_Occurred())
        return;

    if (self->handle_pi) {
        target = PyUnicode_DecodeUTF8(target_in, strlen(target_in), "strict");
        data = PyUnicode_DecodeUTF8(data_in, strlen(data_in), "strict");
        if (target && data) {
            res = PyObject_CallFunction(self->handle_pi, "OO", target, data);
            Py_XDECREF(res);
            Py_DECREF(data);
            Py_DECREF(target);
        } else {
            Py_XDECREF(data);
            Py_XDECREF(target);
        }
    }
}

/* -------------------------------------------------------------------- */

static PyObject *
xmlparser_new(PyTypeObject *type, PyObject *args, PyObject *kwds)
{
    XMLParserObject *self = (XMLParserObject *)type->tp_alloc(type, 0);
    if (self) {
        self->parser = NULL;
        self->target = self->entity = self->names = NULL;
        self->handle_start = self->handle_data = self->handle_end = NULL;
        self->handle_comment = self->handle_pi = self->handle_close = NULL;
        self->handle_doctype = NULL;
    }
    return (PyObject *)self;
}

/*[clinic input]
_elementtree.XMLParser.__init__

    html: object = NULL
    target: object = NULL
    encoding: str(accept={str, NoneType}) = NULL

[clinic start generated code]*/

static int
_elementtree_XMLParser___init___impl(XMLParserObject *self, PyObject *html,
                                     PyObject *target, const char *encoding)
/*[clinic end generated code: output=d6a16c63dda54441 input=155bc5695baafffd]*/
{
    self->entity = PyDict_New();
    if (!self->entity)
        return -1;

    self->names = PyDict_New();
    if (!self->names) {
        Py_CLEAR(self->entity);
        return -1;
    }

    self->parser = EXPAT(ParserCreate_MM)(encoding, &ExpatMemoryHandler, "}");
    if (!self->parser) {
        Py_CLEAR(self->entity);
        Py_CLEAR(self->names);
        PyErr_NoMemory();
        return -1;
    }

    if (target) {
        Py_INCREF(target);
    } else {
        target = treebuilder_new(&TreeBuilder_Type, NULL, NULL);
        if (!target) {
            Py_CLEAR(self->entity);
            Py_CLEAR(self->names);
            EXPAT(ParserFree)(self->parser);
            return -1;
        }
    }
    self->target = target;

    self->handle_start = PyObject_GetAttrString(target, "start");
    self->handle_data = PyObject_GetAttrString(target, "data");
    self->handle_end = PyObject_GetAttrString(target, "end");
    self->handle_comment = PyObject_GetAttrString(target, "comment");
    self->handle_pi = PyObject_GetAttrString(target, "pi");
    self->handle_close = PyObject_GetAttrString(target, "close");
    self->handle_doctype = PyObject_GetAttrString(target, "doctype");

    PyErr_Clear();

    /* configure parser */
    EXPAT(SetUserData)(self->parser, self);
    EXPAT(SetElementHandler)(
        self->parser,
        (XML_StartElementHandler) expat_start_handler,
        (XML_EndElementHandler) expat_end_handler
        );
    EXPAT(SetDefaultHandlerExpand)(
        self->parser,
        (XML_DefaultHandler) expat_default_handler
        );
    EXPAT(SetCharacterDataHandler)(
        self->parser,
        (XML_CharacterDataHandler) expat_data_handler
        );
    if (self->handle_comment)
        EXPAT(SetCommentHandler)(
            self->parser,
            (XML_CommentHandler) expat_comment_handler
            );
    if (self->handle_pi)
        EXPAT(SetProcessingInstructionHandler)(
            self->parser,
            (XML_ProcessingInstructionHandler) expat_pi_handler
            );
    EXPAT(SetStartDoctypeDeclHandler)(
        self->parser,
        (XML_StartDoctypeDeclHandler) expat_start_doctype_handler
        );
    EXPAT(SetUnknownEncodingHandler)(
        self->parser,
        EXPAT(DefaultUnknownEncodingHandler), NULL
        );

    return 0;
}

static int
xmlparser_gc_traverse(XMLParserObject *self, visitproc visit, void *arg)
{
    Py_VISIT(self->handle_close);
    Py_VISIT(self->handle_pi);
    Py_VISIT(self->handle_comment);
    Py_VISIT(self->handle_end);
    Py_VISIT(self->handle_data);
    Py_VISIT(self->handle_start);

    Py_VISIT(self->target);
    Py_VISIT(self->entity);
    Py_VISIT(self->names);

    return 0;
}

static int
xmlparser_gc_clear(XMLParserObject *self)
{
    EXPAT(ParserFree)(self->parser);

    Py_CLEAR(self->handle_close);
    Py_CLEAR(self->handle_pi);
    Py_CLEAR(self->handle_comment);
    Py_CLEAR(self->handle_end);
    Py_CLEAR(self->handle_data);
    Py_CLEAR(self->handle_start);
    Py_CLEAR(self->handle_doctype);

    Py_CLEAR(self->target);
    Py_CLEAR(self->entity);
    Py_CLEAR(self->names);

    return 0;
}

static void
xmlparser_dealloc(XMLParserObject* self)
{
    PyObject_GC_UnTrack(self);
    xmlparser_gc_clear(self);
    Py_TYPE(self)->tp_free((PyObject *)self);
}

LOCAL(PyObject*)
expat_parse(XMLParserObject* self, const char* data, int data_len, int final)
{
    int ok;

    assert(!PyErr_Occurred());
    ok = EXPAT(Parse)(self->parser, data, data_len, final);

    if (PyErr_Occurred())
        return NULL;

    if (!ok) {
        expat_set_error(
            EXPAT(GetErrorCode)(self->parser),
            EXPAT(GetErrorLineNumber)(self->parser),
            EXPAT(GetErrorColumnNumber)(self->parser),
            NULL
            );
        return NULL;
    }

    Py_RETURN_NONE;
}

/*[clinic input]
_elementtree.XMLParser.close

[clinic start generated code]*/

static PyObject *
_elementtree_XMLParser_close_impl(XMLParserObject *self)
/*[clinic end generated code: output=d68d375dd23bc7fb input=ca7909ca78c3abfe]*/
{
    /* end feeding data to parser */

    PyObject* res;
    res = expat_parse(self, "", 0, 1);
    if (!res)
        return NULL;

    if (TreeBuilder_CheckExact(self->target)) {
        Py_DECREF(res);
        return treebuilder_done((TreeBuilderObject*) self->target);
    }
    else if (self->handle_close) {
        Py_DECREF(res);
        return PyObject_CallFunction(self->handle_close, "");
    }
    else {
        return res;
    }
}

/*[clinic input]
_elementtree.XMLParser.feed

    data: object
    /

[clinic start generated code]*/

static PyObject *
_elementtree_XMLParser_feed(XMLParserObject *self, PyObject *data)
/*[clinic end generated code: output=e42b6a78eec7446d input=fe231b6b8de3ce1f]*/
{
    /* feed data to parser */

    if (PyUnicode_Check(data)) {
        Py_ssize_t data_len;
        const char *data_ptr = PyUnicode_AsUTF8AndSize(data, &data_len);
        if (data_ptr == NULL)
            return NULL;
        if (data_len > INT_MAX) {
            PyErr_SetString(PyExc_OverflowError, "size does not fit in an int");
            return NULL;
        }
        /* Explicitly set UTF-8 encoding. Return code ignored. */
        (void)EXPAT(SetEncoding)(self->parser, "utf-8");
        return expat_parse(self, data_ptr, (int)data_len, 0);
    }
    else {
        Py_buffer view;
        PyObject *res;
        if (PyObject_GetBuffer(data, &view, PyBUF_SIMPLE) < 0)
            return NULL;
        if (view.len > INT_MAX) {
            PyBuffer_Release(&view);
            PyErr_SetString(PyExc_OverflowError, "size does not fit in an int");
            return NULL;
        }
        res = expat_parse(self, view.buf, (int)view.len, 0);
        PyBuffer_Release(&view);
        return res;
    }
}

/*[clinic input]
_elementtree.XMLParser._parse_whole

    file: object
    /

[clinic start generated code]*/

static PyObject *
_elementtree_XMLParser__parse_whole(XMLParserObject *self, PyObject *file)
/*[clinic end generated code: output=f797197bb818dda3 input=19ecc893b6f3e752]*/
{
    /* (internal) parse the whole input, until end of stream */
    PyObject* reader;
    PyObject* buffer;
    PyObject* temp;
    PyObject* res;

    reader = PyObject_GetAttrString(file, "read");
    if (!reader)
        return NULL;

    /* read from open file object */
    for (;;) {

        buffer = PyObject_CallFunction(reader, "i", 64*1024);

        if (!buffer) {
            /* read failed (e.g. due to KeyboardInterrupt) */
            Py_DECREF(reader);
            return NULL;
        }

        if (PyUnicode_CheckExact(buffer)) {
            /* A unicode object is encoded into bytes using UTF-8 */
            if (PyUnicode_GET_LENGTH(buffer) == 0) {
                Py_DECREF(buffer);
                break;
            }
            temp = PyUnicode_AsEncodedString(buffer, "utf-8", "surrogatepass");
            Py_DECREF(buffer);
            if (!temp) {
                /* Propagate exception from PyUnicode_AsEncodedString */
                Py_DECREF(reader);
                return NULL;
            }
            buffer = temp;
        }
        else if (!PyBytes_CheckExact(buffer) || PyBytes_GET_SIZE(buffer) == 0) {
            Py_DECREF(buffer);
            break;
        }

        if (PyBytes_GET_SIZE(buffer) > INT_MAX) {
            Py_DECREF(buffer);
            Py_DECREF(reader);
            PyErr_SetString(PyExc_OverflowError, "size does not fit in an int");
            return NULL;
        }
        res = expat_parse(
            self, PyBytes_AS_STRING(buffer), (int)PyBytes_GET_SIZE(buffer), 0
            );

        Py_DECREF(buffer);

        if (!res) {
            Py_DECREF(reader);
            return NULL;
        }
        Py_DECREF(res);

    }

    Py_DECREF(reader);

    res = expat_parse(self, "", 0, 1);

    if (res && TreeBuilder_CheckExact(self->target)) {
        Py_DECREF(res);
        return treebuilder_done((TreeBuilderObject*) self->target);
    }

    return res;
}

/*[clinic input]
_elementtree.XMLParser.doctype

[clinic start generated code]*/

static PyObject *
_elementtree_XMLParser_doctype_impl(XMLParserObject *self)
/*[clinic end generated code: output=d09fdb9c45f3a602 input=20d5e0febf902a2f]*/
{
    Py_RETURN_NONE;
}

/*[clinic input]
_elementtree.XMLParser._setevents

    events_queue: object(subclass_of='&PyList_Type')
    events_to_report: object = None
    /

[clinic start generated code]*/

static PyObject *
_elementtree_XMLParser__setevents_impl(XMLParserObject *self,
                                       PyObject *events_queue,
                                       PyObject *events_to_report)
/*[clinic end generated code: output=1440092922b13ed1 input=59db9742910c6174]*/
{
    /* activate element event reporting */
    Py_ssize_t i, seqlen;
    TreeBuilderObject *target;
    PyObject *events_seq;

    if (!TreeBuilder_CheckExact(self->target)) {
        PyErr_SetString(
            PyExc_TypeError,
            "event handling only supported for ElementTree.TreeBuilder "
            "targets"
            );
        return NULL;
    }

    target = (TreeBuilderObject*) self->target;

    Py_INCREF(events_queue);
    Py_XDECREF(target->events);
    target->events = events_queue;

    /* clear out existing events */
    Py_CLEAR(target->start_event_obj);
    Py_CLEAR(target->end_event_obj);
    Py_CLEAR(target->start_ns_event_obj);
    Py_CLEAR(target->end_ns_event_obj);

    if (events_to_report == Py_None) {
        /* default is "end" only */
        target->end_event_obj = PyUnicode_FromString("end");
        Py_RETURN_NONE;
    }

    if (!(events_seq = PySequence_Fast(events_to_report,
                                       "events must be a sequence"))) {
        return NULL;
    }

    seqlen = PySequence_Size(events_seq);
    for (i = 0; i < seqlen; ++i) {
        PyObject *event_name_obj = PySequence_Fast_GET_ITEM(events_seq, i);
        char *event_name = NULL;
        if (PyUnicode_Check(event_name_obj)) {
            event_name = _PyUnicode_AsString(event_name_obj);
        } else if (PyBytes_Check(event_name_obj)) {
            event_name = PyBytes_AS_STRING(event_name_obj);
        }

        if (event_name == NULL) {
            Py_DECREF(events_seq);
            PyErr_Format(PyExc_ValueError, "invalid events sequence");
            return NULL;
        } else if (strcmp(event_name, "start") == 0) {
            Py_INCREF(event_name_obj);
            target->start_event_obj = event_name_obj;
        } else if (strcmp(event_name, "end") == 0) {
            Py_INCREF(event_name_obj);
            Py_XDECREF(target->end_event_obj);
            target->end_event_obj = event_name_obj;
        } else if (strcmp(event_name, "start-ns") == 0) {
            Py_INCREF(event_name_obj);
            Py_XDECREF(target->start_ns_event_obj);
            target->start_ns_event_obj = event_name_obj;
            EXPAT(SetNamespaceDeclHandler)(
                self->parser,
                (XML_StartNamespaceDeclHandler) expat_start_ns_handler,
                (XML_EndNamespaceDeclHandler) expat_end_ns_handler
                );
        } else if (strcmp(event_name, "end-ns") == 0) {
            Py_INCREF(event_name_obj);
            Py_XDECREF(target->end_ns_event_obj);
            target->end_ns_event_obj = event_name_obj;
            EXPAT(SetNamespaceDeclHandler)(
                self->parser,
                (XML_StartNamespaceDeclHandler) expat_start_ns_handler,
                (XML_EndNamespaceDeclHandler) expat_end_ns_handler
                );
        } else {
            Py_DECREF(events_seq);
            PyErr_Format(PyExc_ValueError, "unknown event '%s'", event_name);
            return NULL;
        }
    }

    Py_DECREF(events_seq);
    Py_RETURN_NONE;
}

static PyObject*
xmlparser_getattro(XMLParserObject* self, PyObject* nameobj)
{
    if (PyUnicode_Check(nameobj)) {
        PyObject* res;
        if (PyUnicode_CompareWithASCIIString(nameobj, "entity") == 0)
            res = self->entity;
        else if (PyUnicode_CompareWithASCIIString(nameobj, "target") == 0)
            res = self->target;
        else if (PyUnicode_CompareWithASCIIString(nameobj, "version") == 0) {
            return PyUnicode_FromFormat(
                "Expat %d.%d.%d", XML_MAJOR_VERSION,
                XML_MINOR_VERSION, XML_MICRO_VERSION);
        }
        else
            goto generic;

        Py_INCREF(res);
        return res;
    }
  generic:
    return PyObject_GenericGetAttr((PyObject*) self, nameobj);
}

#include "clinic/_elementtree.c.h"

static PyMethodDef element_methods[] = {

    _ELEMENTTREE_ELEMENT_CLEAR_METHODDEF

    _ELEMENTTREE_ELEMENT_GET_METHODDEF
    _ELEMENTTREE_ELEMENT_SET_METHODDEF

    _ELEMENTTREE_ELEMENT_FIND_METHODDEF
    _ELEMENTTREE_ELEMENT_FINDTEXT_METHODDEF
    _ELEMENTTREE_ELEMENT_FINDALL_METHODDEF

    _ELEMENTTREE_ELEMENT_APPEND_METHODDEF
    _ELEMENTTREE_ELEMENT_EXTEND_METHODDEF
    _ELEMENTTREE_ELEMENT_INSERT_METHODDEF
    _ELEMENTTREE_ELEMENT_REMOVE_METHODDEF

    _ELEMENTTREE_ELEMENT_ITER_METHODDEF
    _ELEMENTTREE_ELEMENT_ITERTEXT_METHODDEF
    _ELEMENTTREE_ELEMENT_ITERFIND_METHODDEF

    {"getiterator", (PyCFunction)_elementtree_Element_iter, METH_VARARGS|METH_KEYWORDS, _elementtree_Element_iter__doc__},
    _ELEMENTTREE_ELEMENT_GETCHILDREN_METHODDEF

    _ELEMENTTREE_ELEMENT_ITEMS_METHODDEF
    _ELEMENTTREE_ELEMENT_KEYS_METHODDEF

    _ELEMENTTREE_ELEMENT_MAKEELEMENT_METHODDEF

    _ELEMENTTREE_ELEMENT___COPY___METHODDEF
    _ELEMENTTREE_ELEMENT___DEEPCOPY___METHODDEF
    _ELEMENTTREE_ELEMENT___SIZEOF___METHODDEF
    _ELEMENTTREE_ELEMENT___GETSTATE___METHODDEF
    _ELEMENTTREE_ELEMENT___SETSTATE___METHODDEF

    {NULL, NULL}
};

static PyMappingMethods element_as_mapping = {
    (lenfunc) element_length,
    (binaryfunc) element_subscr,
    (objobjargproc) element_ass_subscr,
};

static PyTypeObject Element_Type = {
    PyVarObject_HEAD_INIT(NULL, 0)
    "xml.etree.ElementTree.Element", sizeof(ElementObject), 0,
    /* methods */
    (destructor)element_dealloc,                    /* tp_dealloc */
    0,                                              /* tp_print */
    0,                                              /* tp_getattr */
    0,                                              /* tp_setattr */
    0,                                              /* tp_reserved */
    (reprfunc)element_repr,                         /* tp_repr */
    0,                                              /* tp_as_number */
    &element_as_sequence,                           /* tp_as_sequence */
    &element_as_mapping,                            /* tp_as_mapping */
    0,                                              /* tp_hash */
    0,                                              /* tp_call */
    0,                                              /* tp_str */
    (getattrofunc)element_getattro,                 /* tp_getattro */
    (setattrofunc)element_setattro,                 /* tp_setattro */
    0,                                              /* tp_as_buffer */
    Py_TPFLAGS_DEFAULT | Py_TPFLAGS_BASETYPE | Py_TPFLAGS_HAVE_GC,
                                                    /* tp_flags */
    0,                                              /* tp_doc */
    (traverseproc)element_gc_traverse,              /* tp_traverse */
    (inquiry)element_gc_clear,                      /* tp_clear */
    0,                                              /* tp_richcompare */
    offsetof(ElementObject, weakreflist),           /* tp_weaklistoffset */
    0,                                              /* tp_iter */
    0,                                              /* tp_iternext */
    element_methods,                                /* tp_methods */
    0,                                              /* tp_members */
    0,                                              /* tp_getset */
    0,                                              /* tp_base */
    0,                                              /* tp_dict */
    0,                                              /* tp_descr_get */
    0,                                              /* tp_descr_set */
    0,                                              /* tp_dictoffset */
    (initproc)element_init,                         /* tp_init */
    PyType_GenericAlloc,                            /* tp_alloc */
    element_new,                                    /* tp_new */
    0,                                              /* tp_free */
};

static PyMethodDef treebuilder_methods[] = {
    _ELEMENTTREE_TREEBUILDER_DATA_METHODDEF
    _ELEMENTTREE_TREEBUILDER_START_METHODDEF
    _ELEMENTTREE_TREEBUILDER_END_METHODDEF
    _ELEMENTTREE_TREEBUILDER_CLOSE_METHODDEF
    {NULL, NULL}
};

static PyTypeObject TreeBuilder_Type = {
    PyVarObject_HEAD_INIT(NULL, 0)
    "xml.etree.ElementTree.TreeBuilder", sizeof(TreeBuilderObject), 0,
    /* methods */
    (destructor)treebuilder_dealloc,                /* tp_dealloc */
    0,                                              /* tp_print */
    0,                                              /* tp_getattr */
    0,                                              /* tp_setattr */
    0,                                              /* tp_reserved */
    0,                                              /* tp_repr */
    0,                                              /* tp_as_number */
    0,                                              /* tp_as_sequence */
    0,                                              /* tp_as_mapping */
    0,                                              /* tp_hash */
    0,                                              /* tp_call */
    0,                                              /* tp_str */
    0,                                              /* tp_getattro */
    0,                                              /* tp_setattro */
    0,                                              /* tp_as_buffer */
    Py_TPFLAGS_DEFAULT | Py_TPFLAGS_BASETYPE | Py_TPFLAGS_HAVE_GC,
                                                    /* tp_flags */
    0,                                              /* tp_doc */
    (traverseproc)treebuilder_gc_traverse,          /* tp_traverse */
    (inquiry)treebuilder_gc_clear,                  /* tp_clear */
    0,                                              /* tp_richcompare */
    0,                                              /* tp_weaklistoffset */
    0,                                              /* tp_iter */
    0,                                              /* tp_iternext */
    treebuilder_methods,                            /* tp_methods */
    0,                                              /* tp_members */
    0,                                              /* tp_getset */
    0,                                              /* tp_base */
    0,                                              /* tp_dict */
    0,                                              /* tp_descr_get */
    0,                                              /* tp_descr_set */
    0,                                              /* tp_dictoffset */
    _elementtree_TreeBuilder___init__,              /* tp_init */
    PyType_GenericAlloc,                            /* tp_alloc */
    treebuilder_new,                                /* tp_new */
    0,                                              /* tp_free */
};

static PyMethodDef xmlparser_methods[] = {
    _ELEMENTTREE_XMLPARSER_FEED_METHODDEF
    _ELEMENTTREE_XMLPARSER_CLOSE_METHODDEF
    _ELEMENTTREE_XMLPARSER__PARSE_WHOLE_METHODDEF
    _ELEMENTTREE_XMLPARSER__SETEVENTS_METHODDEF
    _ELEMENTTREE_XMLPARSER_DOCTYPE_METHODDEF
    {NULL, NULL}
};

static PyTypeObject XMLParser_Type = {
    PyVarObject_HEAD_INIT(NULL, 0)
    "xml.etree.ElementTree.XMLParser", sizeof(XMLParserObject), 0,
    /* methods */
    (destructor)xmlparser_dealloc,                  /* tp_dealloc */
    0,                                              /* tp_print */
    0,                                              /* tp_getattr */
    0,                                              /* tp_setattr */
    0,                                              /* tp_reserved */
    0,                                              /* tp_repr */
    0,                                              /* tp_as_number */
    0,                                              /* tp_as_sequence */
    0,                                              /* tp_as_mapping */
    0,                                              /* tp_hash */
    0,                                              /* tp_call */
    0,                                              /* tp_str */
    (getattrofunc)xmlparser_getattro,               /* tp_getattro */
    0,                                              /* tp_setattro */
    0,                                              /* tp_as_buffer */
    Py_TPFLAGS_DEFAULT | Py_TPFLAGS_BASETYPE | Py_TPFLAGS_HAVE_GC,
                                                    /* tp_flags */
    0,                                              /* tp_doc */
    (traverseproc)xmlparser_gc_traverse,            /* tp_traverse */
    (inquiry)xmlparser_gc_clear,                    /* tp_clear */
    0,                                              /* tp_richcompare */
    0,                                              /* tp_weaklistoffset */
    0,                                              /* tp_iter */
    0,                                              /* tp_iternext */
    xmlparser_methods,                              /* tp_methods */
    0,                                              /* tp_members */
    0,                                              /* tp_getset */
    0,                                              /* tp_base */
    0,                                              /* tp_dict */
    0,                                              /* tp_descr_get */
    0,                                              /* tp_descr_set */
    0,                                              /* tp_dictoffset */
    _elementtree_XMLParser___init__,                /* tp_init */
    PyType_GenericAlloc,                            /* tp_alloc */
    xmlparser_new,                                  /* tp_new */
    0,                                              /* tp_free */
};

/* ==================================================================== */
/* python module interface */

static PyMethodDef _functions[] = {
    {"SubElement", (PyCFunction) subelement, METH_VARARGS | METH_KEYWORDS},
    {NULL, NULL}
};


static struct PyModuleDef elementtreemodule = {
    PyModuleDef_HEAD_INIT,
    "_elementtree",
    NULL,
    sizeof(elementtreestate),
    _functions,
    NULL,
    elementtree_traverse,
    elementtree_clear,
    elementtree_free
};

PyMODINIT_FUNC
PyInit__elementtree(void)
{
    PyObject *m, *temp;
    elementtreestate *st;

    m = PyState_FindModule(&elementtreemodule);
    if (m) {
        Py_INCREF(m);
        return m;
    }

    /* Initialize object types */
    if (PyType_Ready(&ElementIter_Type) < 0)
        return NULL;
    if (PyType_Ready(&TreeBuilder_Type) < 0)
        return NULL;
    if (PyType_Ready(&Element_Type) < 0)
        return NULL;
    if (PyType_Ready(&XMLParser_Type) < 0)
        return NULL;

    m = PyModule_Create(&elementtreemodule);
    if (!m)
        return NULL;
    st = ET_STATE(m);

    if (!(temp = PyImport_ImportModule("copy")))
        return NULL;
    st->deepcopy_obj = PyObject_GetAttrString(temp, "deepcopy");
    Py_XDECREF(temp);

    if (!(st->elementpath_obj = PyImport_ImportModule("xml.etree.ElementPath")))
        return NULL;

    /* link against pyexpat */
    expat_capi = PyCapsule_Import(PyExpat_CAPSULE_NAME, 0);
    if (expat_capi) {
        /* check that it's usable */
        if (strcmp(expat_capi->magic, PyExpat_CAPI_MAGIC) != 0 ||
            (size_t)expat_capi->size < sizeof(struct PyExpat_CAPI) ||
            expat_capi->MAJOR_VERSION != XML_MAJOR_VERSION ||
            expat_capi->MINOR_VERSION != XML_MINOR_VERSION ||
            expat_capi->MICRO_VERSION != XML_MICRO_VERSION) {
            PyErr_SetString(PyExc_ImportError,
                            "pyexpat version is incompatible");
            return NULL;
        }
    } else {
        return NULL;
    }

    st->parseerror_obj = PyErr_NewException(
        "xml.etree.ElementTree.ParseError", PyExc_SyntaxError, NULL
        );
    Py_INCREF(st->parseerror_obj);
    PyModule_AddObject(m, "ParseError", st->parseerror_obj);

    Py_INCREF((PyObject *)&Element_Type);
    PyModule_AddObject(m, "Element", (PyObject *)&Element_Type);

    Py_INCREF((PyObject *)&TreeBuilder_Type);
    PyModule_AddObject(m, "TreeBuilder", (PyObject *)&TreeBuilder_Type);

    Py_INCREF((PyObject *)&XMLParser_Type);
    PyModule_AddObject(m, "XMLParser", (PyObject *)&XMLParser_Type);

    return m;
}<|MERGE_RESOLUTION|>--- conflicted
+++ resolved
@@ -1159,18 +1159,12 @@
 
     for (i = 0; i < self->extra->length; i++) {
         PyObject* item = self->extra->children[i];
-<<<<<<< HEAD
-        if (Element_CheckExact(item) &&
-            PyObject_RichCompareBool(((ElementObject*)item)->tag, path, Py_EQ) == 1) {
-            Py_INCREF(item);
-=======
         int rc;
         if (!Element_CheckExact(item))
             continue;
         Py_INCREF(item);
-        rc = PyObject_RichCompareBool(((ElementObject*)item)->tag, tag, Py_EQ);
+        rc = PyObject_RichCompareBool(((ElementObject*)item)->tag, path, Py_EQ);
         if (rc > 0)
->>>>>>> 5bf3120e
             return item;
         Py_DECREF(item);
         if (rc < 0)
@@ -1211,17 +1205,12 @@
 
     for (i = 0; i < self->extra->length; i++) {
         ElementObject* item = (ElementObject*) self->extra->children[i];
-<<<<<<< HEAD
-        if (Element_CheckExact(item) &&
-            (PyObject_RichCompareBool(item->tag, path, Py_EQ) == 1)) {
-=======
         int rc;
         if (!Element_CheckExact(item))
             continue;
         Py_INCREF(item);
-        rc = PyObject_RichCompareBool(item->tag, tag, Py_EQ);
+        rc = PyObject_RichCompareBool(item->tag, path, Py_EQ);
         if (rc > 0) {
->>>>>>> 5bf3120e
             PyObject* text = element_get_text(item);
             if (text == Py_None) {
                 Py_DECREF(item);
@@ -1527,7 +1516,6 @@
     return elem;
 }
 
-<<<<<<< HEAD
 /*[clinic input]
 _elementtree.Element.remove
 
@@ -1541,18 +1529,8 @@
 /*[clinic end generated code: output=38fe6c07d6d87d1f input=d52fc28ededc0bd8]*/
 {
     Py_ssize_t i;
-=======
-static PyObject*
-element_remove(ElementObject* self, PyObject* args)
-{
-    int i;
     int rc;
-    PyObject* element;
-    PyObject* found;
-
-    if (!PyArg_ParseTuple(args, "O!:remove", &Element_Type, &element))
-        return NULL;
->>>>>>> 5bf3120e
+    PyObject *found;
 
     if (!self->extra) {
         /* element has no children, so raise exception */
@@ -1566,24 +1544,15 @@
     for (i = 0; i < self->extra->length; i++) {
         if (self->extra->children[i] == subelement)
             break;
-<<<<<<< HEAD
-        if (PyObject_RichCompareBool(self->extra->children[i], subelement, Py_EQ) == 1)
-=======
-        rc = PyObject_RichCompareBool(self->extra->children[i], element, Py_EQ);
+        rc = PyObject_RichCompareBool(self->extra->children[i], subelement, Py_EQ);
         if (rc > 0)
->>>>>>> 5bf3120e
             break;
         if (rc < 0)
             return NULL;
     }
 
-<<<<<<< HEAD
-    if (i == self->extra->length) {
+    if (i >= self->extra->length) {
         /* subelement is not in children, so raise exception */
-=======
-    if (i >= self->extra->length) {
-        /* element is not in children, so raise exception */
->>>>>>> 5bf3120e
         PyErr_SetString(
             PyExc_ValueError,
             "list.remove(x): x not in list"
