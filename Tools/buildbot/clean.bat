<<<<<<< HEAD
@echo off
rem Used by the buildbot "clean" step.

setlocal
set root=%~dp0..\..
set pcbuild=%root%\PCbuild

if "%1" == "x64" (
    set vcvars_target=x86_amd64
    set platform=x64
) else (
    set vcvars_target=x86
    set platform=Win32
)

call "%pcbuild%\env.bat" %vcvars_target%

echo.Attempting to kill Pythons...
msbuild /v:m /nologo /target:KillPython "%pcbuild%\pythoncore.vcxproj" /p:Configuration=Release /p:Platform=%platform% /p:KillPython=true

echo Deleting .pyc/.pyo files ...
del /s "%root%\Lib\*.pyc" "%root%\Lib\*.pyo"

echo Deleting test leftovers ...
rmdir /s /q "%root%\build"

echo Deleting build
msbuild /v:m /nologo /target:clean "%pcbuild%\pcbuild.proj" /p:Configuration=Release /p:Platform=%platform%
msbuild /v:m /nologo /target:clean "%pcbuild%\pcbuild.proj" /p:Configuration=Debug /p:Platform=%platform%
=======
@rem Used by the buildbot "clean" step.
call "%VS100COMNTOOLS%vsvars32.bat"
@echo Deleting test leftovers ...
rmdir /s /q build
cd PCbuild
msbuild /target:clean pcbuild.sln /p:Configuration=Release /p:PlatformTarget=x86
msbuild /target:clean pcbuild.sln /p:Configuration=Debug /p:PlatformTarget=x86
cd ..
>>>>>>> 4c9c8481
<|MERGE_RESOLUTION|>--- conflicted
+++ resolved
@@ -1,40 +1,29 @@
-<<<<<<< HEAD
-@echo off
-rem Used by the buildbot "clean" step.
-
-setlocal
-set root=%~dp0..\..
-set pcbuild=%root%\PCbuild
-
-if "%1" == "x64" (
-    set vcvars_target=x86_amd64
-    set platform=x64
-) else (
-    set vcvars_target=x86
-    set platform=Win32
-)
-
-call "%pcbuild%\env.bat" %vcvars_target%
-
-echo.Attempting to kill Pythons...
-msbuild /v:m /nologo /target:KillPython "%pcbuild%\pythoncore.vcxproj" /p:Configuration=Release /p:Platform=%platform% /p:KillPython=true
-
-echo Deleting .pyc/.pyo files ...
-del /s "%root%\Lib\*.pyc" "%root%\Lib\*.pyo"
-
-echo Deleting test leftovers ...
-rmdir /s /q "%root%\build"
-
-echo Deleting build
-msbuild /v:m /nologo /target:clean "%pcbuild%\pcbuild.proj" /p:Configuration=Release /p:Platform=%platform%
-msbuild /v:m /nologo /target:clean "%pcbuild%\pcbuild.proj" /p:Configuration=Debug /p:Platform=%platform%
-=======
-@rem Used by the buildbot "clean" step.
-call "%VS100COMNTOOLS%vsvars32.bat"
-@echo Deleting test leftovers ...
-rmdir /s /q build
-cd PCbuild
-msbuild /target:clean pcbuild.sln /p:Configuration=Release /p:PlatformTarget=x86
-msbuild /target:clean pcbuild.sln /p:Configuration=Debug /p:PlatformTarget=x86
-cd ..
->>>>>>> 4c9c8481
+@echo off
+rem Used by the buildbot "clean" step.
+
+setlocal
+set root=%~dp0..\..
+set pcbuild=%root%\PCbuild
+
+if "%1" == "x64" (
+    set vcvars_target=x86_amd64
+    set platform=x64
+) else (
+    set vcvars_target=x86
+    set platform=Win32
+)
+
+call "%pcbuild%\env.bat" %vcvars_target%
+
+echo.Attempting to kill Pythons...
+msbuild /v:m /nologo /target:KillPython "%pcbuild%\pythoncore.vcxproj" /p:Configuration=Release /p:Platform=%platform% /p:KillPython=true
+
+echo Deleting .pyc/.pyo files ...
+del /s "%root%\Lib\*.pyc" "%root%\Lib\*.pyo"
+
+echo Deleting test leftovers ...
+rmdir /s /q "%root%\build"
+
+echo Deleting build
+msbuild /v:m /nologo /target:clean "%pcbuild%\pcbuild.proj" /p:Configuration=Release /p:Platform=%platform%
+msbuild /v:m /nologo /target:clean "%pcbuild%\pcbuild.proj" /p:Configuration=Debug /p:Platform=%platform%