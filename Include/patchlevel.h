
/* Newfangled version identification scheme.

   This scheme was added in Python 1.5.2b2; before that time, only PATCHLEVEL
   was available.  To test for presence of the scheme, test for
   defined(PY_MAJOR_VERSION).

   When the major or minor version changes, the VERSION variable in
   configure.ac must also be changed.

   There is also (independent) API version information in modsupport.h.
*/

/* Values for PY_RELEASE_LEVEL */
#define PY_RELEASE_LEVEL_ALPHA	0xA
#define PY_RELEASE_LEVEL_BETA	0xB
#define PY_RELEASE_LEVEL_GAMMA	0xC     /* For release candidates */
#define PY_RELEASE_LEVEL_FINAL	0xF	/* Serial should be 0 here */
					/* Higher for patch releases */

/* Version parsed out into numeric values */
/*--start constants--*/
#define PY_MAJOR_VERSION	2
#define PY_MINOR_VERSION	7
#define PY_MICRO_VERSION	12
#define PY_RELEASE_LEVEL	PY_RELEASE_LEVEL_FINAL
#define PY_RELEASE_SERIAL	0

/* Version as a string */
<<<<<<< HEAD
#define PY_VERSION      	"2.7.12rc1+"
=======
#define PY_VERSION      	"2.7.12"
>>>>>>> 96da94b8
/*--end constants--*/

/* Subversion Revision number of this file (not of the repository). Empty
   since Mercurial migration. */
#define PY_PATCHLEVEL_REVISION  ""

/* Version as a single 4-byte hex number, e.g. 0x010502B2 == 1.5.2b2.
   Use this for numeric comparisons, e.g. #if PY_VERSION_HEX >= ... */
#define PY_VERSION_HEX ((PY_MAJOR_VERSION << 24) | \
			(PY_MINOR_VERSION << 16) | \
			(PY_MICRO_VERSION <<  8) | \
			(PY_RELEASE_LEVEL <<  4) | \
			(PY_RELEASE_SERIAL << 0))<|MERGE_RESOLUTION|>--- conflicted
+++ resolved
@@ -27,11 +27,7 @@
 #define PY_RELEASE_SERIAL	0
 
 /* Version as a string */
-<<<<<<< HEAD
-#define PY_VERSION      	"2.7.12rc1+"
-=======
 #define PY_VERSION      	"2.7.12"
->>>>>>> 96da94b8
 /*--end constants--*/
 
 /* Subversion Revision number of this file (not of the repository). Empty
